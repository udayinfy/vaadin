--- conflicted
+++ resolved
@@ -1,4 +1,3 @@
-<<<<<<< HEAD
 package com.vaadin.tests.server.components;
 
 import junit.framework.TestCase;
@@ -167,175 +166,4 @@
         field.setValue("newValue");
     }
 
-}
-=======
-package com.vaadin.tests.server.components;
-
-import junit.framework.TestCase;
-
-import org.easymock.EasyMock;
-
-import com.vaadin.data.Property.ValueChangeEvent;
-import com.vaadin.data.Property.ValueChangeListener;
-import com.vaadin.data.Property.ValueChangeNotifier;
-import com.vaadin.data.util.ObjectProperty;
-import com.vaadin.ui.AbstractField;
-
-/**
- * Base class for tests for checking that value change listeners for fields are
- * not called exactly once when they should be, and not at other times.
- * 
- * Does not check all cases (e.g. properties that do not implement
- * {@link ValueChangeNotifier}).
- * 
- * Subclasses should implement {@link #setValue()} and call
- * <code>super.setValue(AbstractField)</code>. Also, subclasses should typically
- * override {@link #setValue(AbstractField)} to set the field value via
- * <code>changeVariables()</code>.
- */
-public abstract class AbstractTestFieldValueChange extends TestCase {
-
-    private AbstractField field;
-    private ValueChangeListener listener;
-
-    protected void setUp(AbstractField field) throws Exception {
-        this.field = field;
-        listener = EasyMock.createStrictMock(ValueChangeListener.class);
-
-    }
-
-    protected ValueChangeListener getListener() {
-        return listener;
-    }
-
-    /**
-     * Test that listeners are not called when they have been unregistered.
-     */
-    public void testRemoveListener() {
-        getField().setPropertyDataSource(new ObjectProperty<String>(""));
-        getField().setWriteThrough(true);
-        getField().setReadThrough(true);
-
-        // Expectations and start test
-        listener.valueChange(EasyMock.isA(ValueChangeEvent.class));
-        EasyMock.replay(listener);
-
-        // Add listener and set the value -> should end up in listener once
-        getField().addListener(listener);
-        setValue(getField());
-
-        // Ensure listener was called once
-        EasyMock.verify(listener);
-
-        // Remove the listener and set the value -> should not end up in
-        // listener
-        getField().removeListener(listener);
-        setValue(getField());
-
-        // Ensure listener still has been called only once
-        EasyMock.verify(listener);
-    }
-
-    /**
-     * Common unbuffered case: both writeThrough (auto-commit) and readThrough
-     * are on. Calling commit() should not cause notifications.
-     * 
-     * Using the readThrough mode allows changes made to the property value to
-     * be seen in some cases also when there is no notification of value change
-     * from the property.
-     * 
-     * Field value change notifications closely mirror value changes of the data
-     * source behind the field.
-     */
-    public void testWriteThroughReadThrough() {
-        getField().setPropertyDataSource(new ObjectProperty<String>(""));
-        getField().setWriteThrough(true);
-        getField().setReadThrough(true);
-
-        expectValueChangeFromSetValueNotCommit();
-    }
-
-    /**
-     * Fully buffered use where the data source is neither read nor modified
-     * during editing, and is updated at commit().
-     * 
-     * Field value change notifications reflect the buffered value in the field,
-     * not the original data source value changes.
-     */
-    public void testNoWriteThroughNoReadThrough() {
-        getField().setPropertyDataSource(new ObjectProperty<String>(""));
-        getField().setWriteThrough(false);
-        getField().setReadThrough(false);
-
-        expectValueChangeFromSetValueNotCommit();
-    }
-
-    /**
-     * Less common partly buffered case: writeThrough (auto-commit) is on and
-     * readThrough is off. Calling commit() should not cause notifications.
-     * 
-     * Without readThrough activated, changes to the data source that do not
-     * cause notifications are not reflected by the field value.
-     * 
-     * Field value change notifications correspond to changes made to the data
-     * source value through the text field or the (notifying) property.
-     */
-    public void testWriteThroughNoReadThrough() {
-        getField().setPropertyDataSource(new ObjectProperty<String>(""));
-        getField().setWriteThrough(true);
-        getField().setReadThrough(false);
-
-        expectValueChangeFromSetValueNotCommit();
-    }
-
-    /**
-     * Partly buffered use where the data source is read but not nor modified
-     * during editing, and is updated at commit().
-     * 
-     * When used like this, a field is updated from the data source if necessary
-     * when its value is requested and the property value has changed but the
-     * field has not been modified in its buffer.
-     * 
-     * Field value change notifications reflect the buffered value in the field,
-     * not the original data source value changes.
-     */
-    public void testNoWriteThroughReadThrough() {
-        getField().setPropertyDataSource(new ObjectProperty<String>(""));
-        getField().setWriteThrough(false);
-        getField().setReadThrough(true);
-
-        expectValueChangeFromSetValueNotCommit();
-    }
-
-    protected void expectValueChangeFromSetValueNotCommit() {
-        // Expectations and start test
-        listener.valueChange(EasyMock.isA(ValueChangeEvent.class));
-        EasyMock.replay(listener);
-
-        // Add listener and set the value -> should end up in listener once
-        getField().addListener(listener);
-        setValue(getField());
-
-        // Ensure listener was called once
-        EasyMock.verify(listener);
-
-        // commit
-        getField().commit();
-
-        // Ensure listener was not called again
-        EasyMock.verify(listener);
-    }
-
-    protected AbstractField getField() {
-        return field;
-    }
-
-    /**
-     * Override in subclasses to set value with changeVariables().
-     */
-    protected void setValue(AbstractField field) {
-        field.setValue("newValue");
-    }
-
-}
->>>>>>> 116cd1f2
+}