--- conflicted
+++ resolved
@@ -1,4 +1,3 @@
-<<<<<<< HEAD
 package com.vaadin.tests.components.table;
 
 import java.text.DateFormat;
@@ -97,104 +96,4 @@
     protected Integer getTicketNumber() {
         return 5427;
     }
-=======
-package com.vaadin.tests.components.table;
-
-import java.text.DateFormat;
-import java.util.Calendar;
-import java.util.Date;
-import java.util.Locale;
-
-import com.vaadin.data.Container;
-import com.vaadin.event.ItemClickEvent;
-import com.vaadin.tests.components.TestBase;
-import com.vaadin.ui.Component;
-import com.vaadin.ui.DefaultFieldFactory;
-import com.vaadin.ui.Field;
-import com.vaadin.ui.Table;
-import com.vaadin.ui.TableFieldFactory;
-
-public class EditableModeChange extends TestBase {
-
-    private ItemClickEvent selectionEvent;
-
-    private final String[] names = { "Teemu", "Teppo", "Seppo", "Matti",
-            "Pekka" };
-
-    @Override
-    public void setup() {
-
-        final Table items = new Table("Items - double-click to edit");
-        items.setSelectable(true);
-        items.addContainerProperty("name", String.class, "");
-        items.addContainerProperty("birthday", Date.class, "");
-
-        final TableFieldFactory fieldFactory = new ItemFieldFactory();
-        items.setTableFieldFactory(fieldFactory);
-
-        Calendar cal = Calendar.getInstance();
-        cal.set(2010, 7, 12, 12, 7, 54);
-
-        for (String name : names) {
-            items.addItem(name);
-            items.getItem(name).getItemProperty("name").setValue(name);
-            items.getItem(name).getItemProperty("birthday")
-                    .setValue(new FormattedDate(cal.getTime().getTime()));
-        }
-
-        items.addListener(new ItemClickEvent.ItemClickListener() {
-
-            public void itemClick(ItemClickEvent event) {
-                if (event.isDoubleClick()) {
-                    selectionEvent = event;
-                    items.setEditable(true);
-                } else if (items.isEditable()) {
-                    items.setEditable(false);
-                }
-            }
-        });
-
-        addComponent(items);
-    }
-
-    private class FormattedDate extends Date {
-
-        private DateFormat formatter = DateFormat.getDateTimeInstance(
-                DateFormat.MEDIUM, DateFormat.MEDIUM, new Locale("en", "US"));
-
-        public FormattedDate(long time) {
-            super(time);
-        }
-
-        @Override
-        public String toString() {
-            return formatter.format(this);
-        }
-    }
-
-    private class ItemFieldFactory extends DefaultFieldFactory {
-        @Override
-        public Field createField(Container container, Object itemId,
-                Object propertyId, Component uiContext) {
-            if (selectionEvent != null) {
-                if ((selectionEvent.getItemId().equals(itemId))
-                        && (selectionEvent.getPropertyId().equals(propertyId))) {
-                    return super.createField(container, itemId, propertyId,
-                            uiContext);
-                }
-            }
-            return null;
-        }
-    }
-
-    @Override
-    protected String getDescription() {
-        return "Double click a cell to edit, then click on another row to select it (editmode is set to false). The clicked row should now be selected without any flickering.";
-    }
-
-    @Override
-    protected Integer getTicketNumber() {
-        return 5427;
-    }
->>>>>>> 116cd1f2
 }