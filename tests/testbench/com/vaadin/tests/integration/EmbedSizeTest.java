--- conflicted
+++ resolved
@@ -22,6 +22,7 @@
         CheckBox lazyCheckBox = new CheckBox("Lazy resize");
         lazyCheckBox.addListener(new ValueChangeListener() {
 
+            @Override
             public void valueChange(ValueChangeEvent event) {
                 CheckBox cb = (CheckBox) event.getProperty();
                 Boolean resizeLazy = cb.getValue();
@@ -34,21 +35,12 @@
         addComponent(lazyCheckBox);
 
         addComponent(log);
-<<<<<<< HEAD
+
         mainWindow.addListener(new Root.BrowserWindowResizeListener() {
+            @Override
             public void browserWindowResized(BrowserWindowResizeEvent event) {
                 log.log("Resize event: " + event.getWidth() + " x "
                         + event.getHeight());
-
-=======
-        mainWindow.addListener(new Window.ResizeListener() {
-            public void windowResized(ResizeEvent e) {
-                Window window = e.getWindow();
-                log.log("App: " + window.getWidth() + " x "
-                        + window.getHeight() + ", Browser window: "
-                        + window.getBrowserWindowWidth() + " x "
-                        + window.getBrowserWindowHeight());
->>>>>>> e085efa4
             }
         });
     }
