<<<<<<< HEAD
package com.vaadin.tests.tickets;

import com.vaadin.Application;
import com.vaadin.ui.CustomLayout;
import com.vaadin.ui.Root.LegacyWindow;

public class Ticket2022 extends Application.LegacyApplication {

    @Override
    public void init() {
        LegacyWindow w = new LegacyWindow(getClass().getSimpleName());
        setMainWindow(w);
        setTheme("tests-tickets");
        CustomLayout l;

        // WebApplicationContext wac = ((WebApplicationContext) getContext());
        // File f = new File(wac.getBaseDirectory().getAbsoluteFile()
        // + "/VAADIN/themes/" + getTheme() + "/layouts/Ticket2022.html");

        l = new CustomLayout("Ticket2022");
        // try {
        // l = new CustomLayout(new FileInputStream(f));
        w.setContent(l);
        // } catch (FileNotFoundException e) {
        // // TODO Auto-generated catch block
        // e.printStackTrace();
        // } catch (IOException e) {
        // // TODO Auto-generated catch block
        // e.printStackTrace();
        // }
    }
}
=======
package com.vaadin.tests.tickets;

import com.vaadin.Application;
import com.vaadin.ui.CustomLayout;
import com.vaadin.ui.Window;

public class Ticket2022 extends Application {

    @Override
    public void init() {
        Window w = new Window(getClass().getSimpleName());
        setMainWindow(w);
        setTheme("tests-tickets");
        CustomLayout l;

        // WebApplicationContext wac = ((WebApplicationContext) getContext());
        // File f = new File(wac.getBaseDirectory().getAbsoluteFile()
        // + "/VAADIN/themes/" + getTheme() + "/layouts/Ticket2022.html");

        l = new CustomLayout("Ticket2022");
        // try {
        // l = new CustomLayout(new FileInputStream(f));
        w.setContent(l);
        // } catch (FileNotFoundException e) {
        // // TODO Auto-generated catch block
        // e.printStackTrace();
        // } catch (IOException e) {
        // // TODO Auto-generated catch block
        // e.printStackTrace();
        // }
    }
}
>>>>>>> 116cd1f2
<|MERGE_RESOLUTION|>--- conflicted
+++ resolved
@@ -1,4 +1,3 @@
-<<<<<<< HEAD
 package com.vaadin.tests.tickets;
 
 import com.vaadin.Application;
@@ -30,38 +29,4 @@
         // e.printStackTrace();
         // }
     }
-}
-=======
-package com.vaadin.tests.tickets;
-
-import com.vaadin.Application;
-import com.vaadin.ui.CustomLayout;
-import com.vaadin.ui.Window;
-
-public class Ticket2022 extends Application {
-
-    @Override
-    public void init() {
-        Window w = new Window(getClass().getSimpleName());
-        setMainWindow(w);
-        setTheme("tests-tickets");
-        CustomLayout l;
-
-        // WebApplicationContext wac = ((WebApplicationContext) getContext());
-        // File f = new File(wac.getBaseDirectory().getAbsoluteFile()
-        // + "/VAADIN/themes/" + getTheme() + "/layouts/Ticket2022.html");
-
-        l = new CustomLayout("Ticket2022");
-        // try {
-        // l = new CustomLayout(new FileInputStream(f));
-        w.setContent(l);
-        // } catch (FileNotFoundException e) {
-        // // TODO Auto-generated catch block
-        // e.printStackTrace();
-        // } catch (IOException e) {
-        // // TODO Auto-generated catch block
-        // e.printStackTrace();
-        // }
-    }
-}
->>>>>>> 116cd1f2
+}