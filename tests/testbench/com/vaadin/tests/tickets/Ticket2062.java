--- conflicted
+++ resolved
@@ -1,4 +1,3 @@
-<<<<<<< HEAD
 package com.vaadin.tests.tickets;
 
 import com.vaadin.Application;
@@ -39,46 +38,4 @@
 
     }
 
-=======
-package com.vaadin.tests.tickets;
-
-import com.vaadin.Application;
-import com.vaadin.ui.HorizontalSplitPanel;
-import com.vaadin.ui.TabSheet;
-import com.vaadin.ui.Table;
-import com.vaadin.ui.TextField;
-import com.vaadin.ui.Window;
-
-public class Ticket2062 extends Application {
-    private static final Object P1 = new Object();
-
-    @Override
-    public void init() {
-        setMainWindow(new Window("Ticket2062"));
-        getMainWindow().setSizeFull();
-
-        HorizontalSplitPanel p = new HorizontalSplitPanel();
-        p.setSizeFull();
-        getMainWindow().setContent(p);
-
-        TextField tf1 = new TextField("Tab 1");
-        tf1.setValue("Field 1");
-        tf1.setSizeFull();
-
-        Table t = new Table("Table");
-        t.addContainerProperty(P1, String.class, "");
-        t.setSizeFull();
-
-        TabSheet tabSheet = new TabSheet();
-        tabSheet.setWidth("300px");
-        tabSheet.setHeight("300px");
-
-        tabSheet.addComponent(tf1);
-        tabSheet.addComponent(t);
-
-        getMainWindow().addComponent(tabSheet);
-
-    }
-
->>>>>>> 116cd1f2
 }