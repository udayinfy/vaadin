/* 
@VaadinApache2LicenseForJavaFiles@
 */

package com.vaadin.terminal.gwt.client.ui;

import java.util.Date;

import com.google.gwt.event.dom.client.BlurEvent;
import com.google.gwt.event.dom.client.BlurHandler;
import com.google.gwt.event.dom.client.ChangeEvent;
import com.google.gwt.event.dom.client.ChangeHandler;
import com.google.gwt.event.dom.client.FocusEvent;
import com.google.gwt.event.dom.client.FocusHandler;
import com.google.gwt.user.client.Element;
import com.google.gwt.user.client.ui.TextBox;
import com.vaadin.terminal.gwt.client.ApplicationConnection;
import com.vaadin.terminal.gwt.client.ContainerResizedListener;
import com.vaadin.terminal.gwt.client.EventId;
import com.vaadin.terminal.gwt.client.Focusable;
import com.vaadin.terminal.gwt.client.LocaleNotLoadedException;
import com.vaadin.terminal.gwt.client.LocaleService;
import com.vaadin.terminal.gwt.client.VPaintableWidget;
import com.vaadin.terminal.gwt.client.UIDL;
import com.vaadin.terminal.gwt.client.VConsole;

public class VTextualDate extends VDateField implements VPaintableWidget, Field,
        ChangeHandler, ContainerResizedListener, Focusable, SubPartAware {

    private static final String PARSE_ERROR_CLASSNAME = CLASSNAME
            + "-parseerror";

    private final TextBox text;

    private String formatStr;

    private String width;

    private boolean needLayout;

    protected int fieldExtraWidth = -1;

    private boolean lenient;

    private static final String CLASSNAME_PROMPT = "prompt";
    private static final String ATTR_INPUTPROMPT = "prompt";
    private String inputPrompt = "";
    private boolean prompting = false;

    public VTextualDate() {

        super();
        text = new TextBox();
        // use normal textfield styles as a basis
        text.setStyleName(VTextField.CLASSNAME);
        // add datefield spesific style name also
        text.addStyleName(CLASSNAME + "-textfield");
        text.addChangeHandler(this);
        text.addFocusHandler(new FocusHandler() {
            public void onFocus(FocusEvent event) {
                text.addStyleName(VTextField.CLASSNAME + "-"
                        + VTextField.CLASSNAME_FOCUS);
                if (prompting) {
                    text.setText("");
                    setPrompting(false);
                }
                if (getClient() != null
                        && getClient().hasEventListeners(VTextualDate.this,
                                EventId.FOCUS)) {
                    getClient()
                            .updateVariable(getId(), EventId.FOCUS, "", true);
                }
            }
        });
        text.addBlurHandler(new BlurHandler() {
            public void onBlur(BlurEvent event) {
                text.removeStyleName(VTextField.CLASSNAME + "-"
                        + VTextField.CLASSNAME_FOCUS);
                String value = getText();
                setPrompting(inputPrompt != null
                        && (value == null || "".equals(value)));
                if (prompting) {
                    text.setText(readonly ? "" : inputPrompt);
                }
                if (getClient() != null
                        && getClient().hasEventListeners(VTextualDate.this,
                                EventId.BLUR)) {
                    getClient().updateVariable(getId(), EventId.BLUR, "", true);
                }
            }
        });
        add(text);
    }

    @Override
    public void updateFromUIDL(UIDL uidl, ApplicationConnection client) {
        int origRes = currentResolution;
        String oldLocale = currentLocale;
        super.updateFromUIDL(uidl, client);
        if (origRes != currentResolution || oldLocale != currentLocale) {
            // force recreating format string
            formatStr = null;
        }
        if (uidl.hasAttribute("format")) {
            formatStr = uidl.getStringAttribute("format");
        }

        inputPrompt = uidl.getStringAttribute(ATTR_INPUTPROMPT);

        lenient = !uidl.getBooleanAttribute("strict");

        buildDate();
        // not a FocusWidget -> needs own tabindex handling
        if (uidl.hasAttribute("tabindex")) {
            text.setTabIndex(uidl.getIntAttribute("tabindex"));
        }

        if (readonly) {
            text.addStyleDependentName("readonly");
        } else {
            text.removeStyleDependentName("readonly");
        }

    }

    protected String getFormatString() {
        if (formatStr == null) {
            if (currentResolution == RESOLUTION_YEAR) {
                formatStr = "yyyy"; // force full year
            } else {

                try {
                    String frmString = LocaleService
                            .getDateFormat(currentLocale);
                    frmString = cleanFormat(frmString);
                    // String delim = LocaleService
                    // .getClockDelimiter(currentLocale);

                    if (currentResolution >= RESOLUTION_HOUR) {
                        if (dts.isTwelveHourClock()) {
                            frmString += " hh";
                        } else {
                            frmString += " HH";
                        }
                        if (currentResolution >= RESOLUTION_MIN) {
                            frmString += ":mm";
                            if (currentResolution >= RESOLUTION_SEC) {
                                frmString += ":ss";
                            }
                        }
                        if (dts.isTwelveHourClock()) {
                            frmString += " aaa";
                        }

                    }

                    formatStr = frmString;
                } catch (LocaleNotLoadedException e) {
                    // TODO should die instead? Can the component survive
                    // without format string?
                    VConsole.error(e);
                }
            }
        }
        return formatStr;
    }

    /**
     * Updates the text field according to the current date (provided by
     * {@link #getDate()}). Takes care of updating text, enabling and disabling
     * the field, setting/removing readonly status and updating readonly styles.
     * 
     * TODO: Split part of this into a method that only updates the text as this
     * is what usually is needed except for updateFromUIDL.
     */
    protected void buildDate() {
        removeStyleName(PARSE_ERROR_CLASSNAME);
        // Create the initial text for the textfield
        String dateText;
        Date currentDate = getDate();
        if (currentDate != null) {
            dateText = getDateTimeService().formatDate(currentDate,
                    getFormatString());
        } else {
            dateText = "";
        }

        setText(dateText);
        text.setEnabled(enabled);
        text.setReadOnly(readonly);

        if (readonly) {
            text.addStyleName("v-readonly");
        } else {
            text.removeStyleName("v-readonly");
        }

    }

    protected void setPrompting(boolean prompting) {
        this.prompting = prompting;
        if (prompting) {
            addStyleDependentName(CLASSNAME_PROMPT);
        } else {
            removeStyleDependentName(CLASSNAME_PROMPT);
        }
    }

    @SuppressWarnings("deprecation")
    public void onChange(ChangeEvent event) {
        if (!text.getText().equals("")) {
            try {
                String enteredDate = text.getText();

                setDate(getDateTimeService().parseDate(enteredDate,
                        getFormatString(), lenient));

                if (lenient) {
                    // If date value was leniently parsed, normalize text
                    // presentation.
                    // FIXME: Add a description/example here of when this is
                    // needed
                    text.setValue(
                            getDateTimeService().formatDate(getDate(),
                                    getFormatString()), false);
                }

                // remove possibly added invalid value indication
                removeStyleName(PARSE_ERROR_CLASSNAME);
            } catch (final Exception e) {
                VConsole.log(e);

                addStyleName(PARSE_ERROR_CLASSNAME);
                // this is a hack that may eventually be removed
                getClient().updateVariable(getId(), "lastInvalidDateString",
                        text.getText(), false);
                setDate(null);
            }
        } else {
            setDate(null);
            // remove possibly added invalid value indication
            removeStyleName(PARSE_ERROR_CLASSNAME);
        }
        // always send the date string
        getClient()
                .updateVariable(getId(), "dateString", text.getText(), false);

        // Update variables
        // (only the smallest defining resolution needs to be
        // immediate)
        Date currentDate = getDate();
        getClient().updateVariable(getId(), "year",
                currentDate != null ? currentDate.getYear() + 1900 : -1,
                currentResolution == VDateField.RESOLUTION_YEAR && immediate);
        if (currentResolution >= VDateField.RESOLUTION_MONTH) {
            getClient().updateVariable(
                    getId(),
                    "month",
                    currentDate != null ? currentDate.getMonth() + 1 : -1,
                    currentResolution == VDateField.RESOLUTION_MONTH
                            && immediate);
        }
        if (currentResolution >= VDateField.RESOLUTION_DAY) {
            getClient()
                    .updateVariable(
                            getId(),
                            "day",
                            currentDate != null ? currentDate.getDate() : -1,
                            currentResolution == VDateField.RESOLUTION_DAY
                                    && immediate);
        }
        if (currentResolution >= VDateField.RESOLUTION_HOUR) {
            getClient().updateVariable(
                    getId(),
                    "hour",
                    currentDate != null ? currentDate.getHours() : -1,
                    currentResolution == VDateField.RESOLUTION_HOUR
                            && immediate);
        }
        if (currentResolution >= VDateField.RESOLUTION_MIN) {
            getClient()
                    .updateVariable(
                            getId(),
                            "min",
                            currentDate != null ? currentDate.getMinutes() : -1,
                            currentResolution == VDateField.RESOLUTION_MIN
                                    && immediate);
        }
        if (currentResolution >= VDateField.RESOLUTION_SEC) {
            getClient()
                    .updateVariable(
                            getId(),
                            "sec",
                            currentDate != null ? currentDate.getSeconds() : -1,
                            currentResolution == VDateField.RESOLUTION_SEC
                                    && immediate);
        }

    }

    private String cleanFormat(String format) {
        // Remove unnecessary d & M if resolution is too low
        if (currentResolution < VDateField.RESOLUTION_DAY) {
            format = format.replaceAll("d", "");
        }
        if (currentResolution < VDateField.RESOLUTION_MONTH) {
            format = format.replaceAll("M", "");
        }

        // Remove unsupported patterns
        // TODO support for 'G', era designator (used at least in Japan)
        format = format.replaceAll("[GzZwWkK]", "");

        // Remove extra delimiters ('/' and '.')
        while (format.startsWith("/") || format.startsWith(".")
                || format.startsWith("-")) {
            format = format.substring(1);
        }
        while (format.endsWith("/") || format.endsWith(".")
                || format.endsWith("-")) {
            format = format.substring(0, format.length() - 1);
        }

        // Remove duplicate delimiters
        format = format.replaceAll("//", "/");
        format = format.replaceAll("\\.\\.", ".");
        format = format.replaceAll("--", "-");

        return format.trim();
    }

    @Override
    public void setWidth(String newWidth) {
<<<<<<< HEAD
        if (!"".equals(newWidth) && (width == null || !newWidth.equals(width))) {
=======
        if (!"".equals(newWidth) && (isUndefinedWidth() || !newWidth.equals(width))) {
            if (BrowserInfo.get().isIE6()) {
                // in IE6 cols ~ min-width
                DOM.setElementProperty(text.getElement(), "size", "1");
            }
>>>>>>> 9d8b8ee4
            needLayout = true;
            width = newWidth;
            super.setWidth(width);
            iLayout();
            if (newWidth.indexOf("%") < 0) {
                needLayout = false;
            }
        } else {
<<<<<<< HEAD
            if ("".equals(newWidth) && width != null && !"".equals(width)) {
=======
            if ("".equals(newWidth) && !isUndefinedWidth()) {
                // Changing from defined to undefined
                if (BrowserInfo.get().isIE6()) {
                    // revert IE6 hack
                    DOM.setElementProperty(text.getElement(), "size", "");
                }
>>>>>>> 9d8b8ee4
                super.setWidth("");
                iLayout(true);
                width = null;
            }
        }
    }
    protected boolean isUndefinedWidth() {
    	return width == null || "".equals(width);
    }

    /**
     * Returns pixels in x-axis reserved for other than textfield content.
     * 
     * @return extra width in pixels
     */
    protected int getFieldExtraWidth() {
        if (fieldExtraWidth < 0) {
            text.setWidth("0");
            fieldExtraWidth = text.getOffsetWidth();
        }
        return fieldExtraWidth;
    }

    /**
     * Force an recalculation of the width of the component IF the width has
     * been defined. Does nothing if width is undefined as the width will be
     * automatically adjusted by the browser.
     */
    public void updateWidth() {
        if (isUndefinedWidth()) {
            return;
        }
        needLayout = true;
        fieldExtraWidth = -1;
        iLayout(true);
    }

    public void iLayout() {
        iLayout(false);
    }

    public void iLayout(boolean force) {
        if (needLayout || force) {
            int textFieldWidth = getOffsetWidth() - getFieldExtraWidth();
            if (textFieldWidth < 0) {
                // Field can never be smaller than 0 (causes exception in IE)
                textFieldWidth = 0;
            }
            text.setWidth(textFieldWidth + "px");
        }
    }

    public void focus() {
        text.setFocus(true);
    }

    protected String getText() {
        if (prompting) {
            return "";
        }
        return text.getText();
    }

    protected void setText(String text) {
        if (inputPrompt != null && (text == null || "".equals(text))) {
            text = readonly ? "" : inputPrompt;
            setPrompting(true);
        } else {
            setPrompting(false);
        }

        this.text.setText(text);
    }

    private final String TEXTFIELD_ID = "field";

    public Element getSubPartElement(String subPart) {
        if (subPart.equals(TEXTFIELD_ID)) {
            return text.getElement();
        }

        return null;
    }

    public String getSubPartName(Element subElement) {
        if (text.getElement().isOrHasChild(subElement)) {
            return TEXTFIELD_ID;
        }

        return null;
    }

}<|MERGE_RESOLUTION|>--- conflicted
+++ resolved
@@ -20,12 +20,12 @@
 import com.vaadin.terminal.gwt.client.Focusable;
 import com.vaadin.terminal.gwt.client.LocaleNotLoadedException;
 import com.vaadin.terminal.gwt.client.LocaleService;
-import com.vaadin.terminal.gwt.client.VPaintableWidget;
 import com.vaadin.terminal.gwt.client.UIDL;
 import com.vaadin.terminal.gwt.client.VConsole;
-
-public class VTextualDate extends VDateField implements VPaintableWidget, Field,
-        ChangeHandler, ContainerResizedListener, Focusable, SubPartAware {
+import com.vaadin.terminal.gwt.client.VPaintableWidget;
+
+public class VTextualDate extends VDateField implements VPaintableWidget,
+        Field, ChangeHandler, ContainerResizedListener, Focusable, SubPartAware {
 
     private static final String PARSE_ERROR_CLASSNAME = CLASSNAME
             + "-parseerror";
@@ -331,15 +331,8 @@
 
     @Override
     public void setWidth(String newWidth) {
-<<<<<<< HEAD
-        if (!"".equals(newWidth) && (width == null || !newWidth.equals(width))) {
-=======
-        if (!"".equals(newWidth) && (isUndefinedWidth() || !newWidth.equals(width))) {
-            if (BrowserInfo.get().isIE6()) {
-                // in IE6 cols ~ min-width
-                DOM.setElementProperty(text.getElement(), "size", "1");
-            }
->>>>>>> 9d8b8ee4
+        if (!"".equals(newWidth)
+                && (isUndefinedWidth() || !newWidth.equals(width))) {
             needLayout = true;
             width = newWidth;
             super.setWidth(width);
@@ -348,24 +341,16 @@
                 needLayout = false;
             }
         } else {
-<<<<<<< HEAD
-            if ("".equals(newWidth) && width != null && !"".equals(width)) {
-=======
             if ("".equals(newWidth) && !isUndefinedWidth()) {
-                // Changing from defined to undefined
-                if (BrowserInfo.get().isIE6()) {
-                    // revert IE6 hack
-                    DOM.setElementProperty(text.getElement(), "size", "");
-                }
->>>>>>> 9d8b8ee4
                 super.setWidth("");
                 iLayout(true);
                 width = null;
             }
         }
     }
+
     protected boolean isUndefinedWidth() {
-    	return width == null || "".equals(width);
+        return width == null || "".equals(width);
     }
 
     /**
