/*
@VaadinApache2LicenseForJavaFiles@
 */

package com.vaadin.ui;

import java.io.Serializable;
import java.lang.reflect.Method;
import java.util.ArrayList;
import java.util.Collection;
import java.util.Collections;
import java.util.HashMap;
import java.util.HashSet;
import java.util.Iterator;
import java.util.LinkedHashMap;
import java.util.LinkedHashSet;
import java.util.LinkedList;
import java.util.Map;
import java.util.Set;
import java.util.StringTokenizer;
import java.util.logging.Level;
import java.util.logging.Logger;

import com.vaadin.Application;
import com.vaadin.data.Container;
import com.vaadin.data.Item;
import com.vaadin.data.Property;
import com.vaadin.data.util.ContainerOrderedWrapper;
import com.vaadin.data.util.IndexedContainer;
import com.vaadin.data.util.converter.Converter;
import com.vaadin.event.Action;
import com.vaadin.event.Action.Handler;
import com.vaadin.event.DataBoundTransferable;
import com.vaadin.event.ItemClickEvent;
import com.vaadin.event.ItemClickEvent.ItemClickListener;
import com.vaadin.event.ItemClickEvent.ItemClickNotifier;
import com.vaadin.event.MouseEvents.ClickEvent;
import com.vaadin.event.dd.DragAndDropEvent;
import com.vaadin.event.dd.DragSource;
import com.vaadin.event.dd.DropHandler;
import com.vaadin.event.dd.DropTarget;
import com.vaadin.event.dd.acceptcriteria.ClientCriterion;
import com.vaadin.event.dd.acceptcriteria.ServerSideCriterion;
import com.vaadin.terminal.KeyMapper;
import com.vaadin.terminal.LegacyPaint;
import com.vaadin.terminal.PaintException;
import com.vaadin.terminal.PaintTarget;
import com.vaadin.terminal.Resource;
import com.vaadin.terminal.gwt.client.MouseEventDetails;
import com.vaadin.terminal.gwt.client.ui.dd.VLazyInitItemIdentifiers;
import com.vaadin.terminal.gwt.client.ui.table.VScrollTable;

/**
 * <p>
 * <code>Table</code> is used for representing data or components in a pageable
 * and selectable table.
 * </p>
 * 
 * <p>
 * Scalability of the Table is largely dictated by the container. A table does
 * not have a limit for the number of items and is just as fast with hundreds of
 * thousands of items as with just a few. The current GWT implementation with
 * scrolling however limits the number of rows to around 500000, depending on
 * the browser and the pixel height of rows.
 * </p>
 * 
 * <p>
 * Components in a Table will not have their caption nor icon rendered.
 * </p>
 * 
 * @author Vaadin Ltd.
 * @version
 * @VERSION@
 * @since 3.0
 */
@SuppressWarnings({ "deprecation" })
public class Table extends AbstractSelect implements Action.Container,
        Container.Ordered, Container.Sortable, ItemClickNotifier, DragSource,
        DropTarget, HasComponents {

    private transient Logger logger = null;

    /**
     * Modes that Table support as drag sourse.
     */
    public enum TableDragMode {
        /**
         * Table does not start drag and drop events. HTM5 style events started
         * by browser may still happen.
         */
        NONE,
        /**
         * Table starts drag with a one row only.
         */
        ROW,
        /**
         * Table drags selected rows, if drag starts on a selected rows. Else it
         * starts like in ROW mode. Note, that in Transferable there will still
         * be only the row on which the drag started, other dragged rows need to
         * be checked from the source Table.
         */
        MULTIROW
    }

    protected static final int CELL_KEY = 0;

    protected static final int CELL_HEADER = 1;

    protected static final int CELL_ICON = 2;

    protected static final int CELL_ITEMID = 3;

    protected static final int CELL_GENERATED_ROW = 4;

    protected static final int CELL_FIRSTCOL = 5;

    public enum Align {
        /**
         * Left column alignment. <b>This is the default behaviour. </b>
         */
        LEFT("b"),

        /**
         * Center column alignment.
         */
        CENTER("c"),

        /**
         * Right column alignment.
         */
        RIGHT("e");

        private String alignment;

        private Align(String alignment) {
            this.alignment = alignment;
        }

        @Override
        public String toString() {
            return alignment;
        }

        public Align convertStringToAlign(String string) {
            if (string == null) {
                return null;
            }
            if (string.equals("b")) {
                return Align.LEFT;
            } else if (string.equals("c")) {
                return Align.CENTER;
            } else if (string.equals("e")) {
                return Align.RIGHT;
            } else {
                return null;
            }
        }
    }

    /**
     * @deprecated from 7.0, use {@link Align#LEFT} instead
     */
    @Deprecated
    public static final Align ALIGN_LEFT = Align.LEFT;

    /**
     * @deprecated from 7.0, use {@link Align#CENTER} instead
     */
    @Deprecated
    public static final Align ALIGN_CENTER = Align.CENTER;

    /**
     * @deprecated from 7.0, use {@link Align#RIGHT} instead
     */
    @Deprecated
    public static final Align ALIGN_RIGHT = Align.RIGHT;

    public enum ColumnHeaderMode {
        /**
         * Column headers are hidden.
         */
        HIDDEN,
        /**
         * Property ID:s are used as column headers.
         */
        ID,
        /**
         * Column headers are explicitly specified with
         * {@link #setColumnHeaders(String[])}.
         */
        EXPLICIT,
        /**
         * Column headers are explicitly specified with
         * {@link #setColumnHeaders(String[])}. If a header is not specified for
         * a given property, its property id is used instead.
         * <p>
         * <b>This is the default behavior. </b>
         */
        EXPLICIT_DEFAULTS_ID
    }

    /**
     * @deprecated from 7.0, use {@link ColumnHeaderMode#HIDDEN} instead
     */
    @Deprecated
    public static final ColumnHeaderMode COLUMN_HEADER_MODE_HIDDEN = ColumnHeaderMode.HIDDEN;

    /**
     * @deprecated from 7.0, use {@link ColumnHeaderMode#ID} instead
     */
    @Deprecated
    public static final ColumnHeaderMode COLUMN_HEADER_MODE_ID = ColumnHeaderMode.ID;

    /**
     * @deprecated from 7.0, use {@link ColumnHeaderMode#EXPLICIT} instead
     */
    @Deprecated
    public static final ColumnHeaderMode COLUMN_HEADER_MODE_EXPLICIT = ColumnHeaderMode.EXPLICIT;

    /**
     * @deprecated from 7.0, use {@link ColumnHeaderMode#EXPLICIT_DEFAULTS_ID}
     *             instead
     */
    @Deprecated
    public static final ColumnHeaderMode COLUMN_HEADER_MODE_EXPLICIT_DEFAULTS_ID = ColumnHeaderMode.EXPLICIT_DEFAULTS_ID;

    public enum RowHeaderMode {
        /**
         * Row caption mode: The row headers are hidden. <b>This is the default
         * mode. </b>
         */
        HIDDEN(null),
        /**
         * Row caption mode: Items Id-objects toString is used as row caption.
         */
        ID(ItemCaptionMode.ID),
        /**
         * Row caption mode: Item-objects toString is used as row caption.
         */
        ITEM(ItemCaptionMode.ITEM),
        /**
         * Row caption mode: Index of the item is used as item caption. The
         * index mode can only be used with the containers implementing the
         * {@link com.vaadin.data.Container.Indexed} interface.
         */
        INDEX(ItemCaptionMode.INDEX),
        /**
         * Row caption mode: Item captions are explicitly specified, but if the
         * caption is missing, the item id objects <code>toString()</code> is
         * used instead.
         */
        EXPLICIT_DEFAULTS_ID(ItemCaptionMode.EXPLICIT_DEFAULTS_ID),
        /**
         * Row caption mode: Item captions are explicitly specified.
         */
        EXPLICIT(ItemCaptionMode.EXPLICIT),
        /**
         * Row caption mode: Only icons are shown, the captions are hidden.
         */
        ICON_ONLY(ItemCaptionMode.ICON_ONLY),
        /**
         * Row caption mode: Item captions are read from property specified with
         * {@link #setItemCaptionPropertyId(Object)}.
         */
        PROPERTY(ItemCaptionMode.PROPERTY);

        ItemCaptionMode mode;

        private RowHeaderMode(ItemCaptionMode mode) {
            this.mode = mode;
        }

        public ItemCaptionMode getItemCaptionMode() {
            return mode;
        }
    }

    /**
     * @deprecated from 7.0, use {@link RowHeaderMode#HIDDEN} instead
     */
    @Deprecated
    public static final RowHeaderMode ROW_HEADER_MODE_HIDDEN = RowHeaderMode.HIDDEN;

    /**
     * @deprecated from 7.0, use {@link RowHeaderMode#ID} instead
     */
    @Deprecated
    public static final RowHeaderMode ROW_HEADER_MODE_ID = RowHeaderMode.ID;

    /**
     * @deprecated from 7.0, use {@link RowHeaderMode#ITEM} instead
     */
    @Deprecated
    public static final RowHeaderMode ROW_HEADER_MODE_ITEM = RowHeaderMode.ITEM;

    /**
     * @deprecated from 7.0, use {@link RowHeaderMode#INDEX} instead
     */
    @Deprecated
    public static final RowHeaderMode ROW_HEADER_MODE_INDEX = RowHeaderMode.INDEX;

    /**
     * @deprecated from 7.0, use {@link RowHeaderMode#EXPLICIT_DEFAULTS_ID}
     *             instead
     */
    @Deprecated
    public static final RowHeaderMode ROW_HEADER_MODE_EXPLICIT_DEFAULTS_ID = RowHeaderMode.EXPLICIT_DEFAULTS_ID;

    /**
     * @deprecated from 7.0, use {@link RowHeaderMode#EXPLICIT} instead
     */
    @Deprecated
    public static final RowHeaderMode ROW_HEADER_MODE_EXPLICIT = RowHeaderMode.EXPLICIT;

    /**
     * @deprecated from 7.0, use {@link RowHeaderMode#ICON_ONLY} instead
     */
    @Deprecated
    public static final RowHeaderMode ROW_HEADER_MODE_ICON_ONLY = RowHeaderMode.ICON_ONLY;

    /**
     * @deprecated from 7.0, use {@link RowHeaderMode#PROPERTY} instead
     */
    @Deprecated
    public static final RowHeaderMode ROW_HEADER_MODE_PROPERTY = RowHeaderMode.PROPERTY;

    /**
     * The default rate that table caches rows for smooth scrolling.
     */
    private static final double CACHE_RATE_DEFAULT = 2;

    private static final String ROW_HEADER_COLUMN_KEY = "0";
    private static final Object ROW_HEADER_FAKE_PROPERTY_ID = new UniqueSerializable() {
    };

    /* Private table extensions to Select */

    /**
     * True if column collapsing is allowed.
     */
    private boolean columnCollapsingAllowed = false;

    /**
     * True if reordering of columns is allowed on the client side.
     */
    private boolean columnReorderingAllowed = false;

    /**
     * Keymapper for column ids.
     */
    private final KeyMapper<Object> columnIdMap = new KeyMapper<Object>();

    /**
     * Holds visible column propertyIds - in order.
     */
    private LinkedList<Object> visibleColumns = new LinkedList<Object>();

    /**
     * Holds noncollapsible columns.
     */
    private HashSet<Object> noncollapsibleColumns = new HashSet<Object>();

    /**
     * Holds propertyIds of currently collapsed columns.
     */
    private final HashSet<Object> collapsedColumns = new HashSet<Object>();

    /**
     * Holds headers for visible columns (by propertyId).
     */
    private final HashMap<Object, String> columnHeaders = new HashMap<Object, String>();

    /**
     * Holds footers for visible columns (by propertyId).
     */
    private final HashMap<Object, String> columnFooters = new HashMap<Object, String>();

    /**
     * Holds icons for visible columns (by propertyId).
     */
    private final HashMap<Object, Resource> columnIcons = new HashMap<Object, Resource>();

    /**
     * Holds alignments for visible columns (by propertyId).
     */
    private HashMap<Object, Align> columnAlignments = new HashMap<Object, Align>();

    /**
     * Holds column widths in pixels (Integer) or expand ratios (Float) for
     * visible columns (by propertyId).
     */
    private final HashMap<Object, Object> columnWidths = new HashMap<Object, Object>();

    /**
     * Holds column generators
     */
    private final HashMap<Object, ColumnGenerator> columnGenerators = new LinkedHashMap<Object, ColumnGenerator>();

    /**
     * Holds value of property pageLength. 0 disables paging.
     */
    private int pageLength = 15;

    /**
     * Id the first item on the current page.
     */
    private Object currentPageFirstItemId = null;

    /**
     * Index of the first item on the current page.
     */
    private int currentPageFirstItemIndex = 0;

    /**
     * Holds value of property selectable.
     */
    private boolean selectable = false;

    /**
     * Holds value of property columnHeaderMode.
     */
    private ColumnHeaderMode columnHeaderMode = ColumnHeaderMode.EXPLICIT_DEFAULTS_ID;

    /**
     * Holds value of property rowHeaderMode.
     */
    private RowHeaderMode rowHeaderMode = RowHeaderMode.EXPLICIT_DEFAULTS_ID;

    /**
     * Should the Table footer be visible?
     */
    private boolean columnFootersVisible = false;

    /**
     * Page contents buffer used in buffered mode.
     */
    private Object[][] pageBuffer = null;

    /**
     * Set of properties listened - the list is kept to release the listeners
     * later.
     */
    private HashSet<Property<?>> listenedProperties = null;

    /**
     * Set of visible components - the is used for needsRepaint calculation.
     */
    private HashSet<Component> visibleComponents = null;

    /**
     * List of action handlers.
     */
    private LinkedList<Handler> actionHandlers = null;

    /**
     * Action mapper.
     */
    private KeyMapper<Action> actionMapper = null;

    /**
     * Table cell editor factory.
     */
    private TableFieldFactory fieldFactory = DefaultFieldFactory.get();

    /**
     * Is table editable.
     */
    private boolean editable = false;

    /**
     * Current sorting direction.
     */
    private boolean sortAscending = true;

    /**
     * Currently table is sorted on this propertyId.
     */
    private Object sortContainerPropertyId = null;

    /**
     * Is table sorting disabled alltogether; even if some of the properties
     * would be sortable.
     */
    private boolean sortDisabled = false;

    /**
     * Number of rows explicitly requested by the client to be painted on next
     * paint. This is -1 if no request by the client is made. Painting the
     * component will automatically reset this to -1.
     */
    private int reqRowsToPaint = -1;

    /**
     * Index of the first rows explicitly requested by the client to be painted.
     * This is -1 if no request by the client is made. Painting the component
     * will automatically reset this to -1.
     */
    private int reqFirstRowToPaint = -1;

    private int firstToBeRenderedInClient = -1;

    private int lastToBeRenderedInClient = -1;

    private boolean isContentRefreshesEnabled = true;

    private int pageBufferFirstIndex;

    private boolean containerChangeToBeRendered = false;

    /**
     * Table cell specific style generator
     */
    private CellStyleGenerator cellStyleGenerator = null;

    /**
     * Table cell specific tooltip generator
     */
    private ItemDescriptionGenerator itemDescriptionGenerator;

    /*
     * EXPERIMENTAL feature: will tell the client to re-calculate column widths
     * if set to true. Currently no setter: extend to enable.
     */
    protected boolean alwaysRecalculateColumnWidths = false;

    private double cacheRate = CACHE_RATE_DEFAULT;

    private TableDragMode dragMode = TableDragMode.NONE;

    private DropHandler dropHandler;

    private MultiSelectMode multiSelectMode = MultiSelectMode.DEFAULT;

    private boolean rowCacheInvalidated;

    private RowGenerator rowGenerator = null;

    private final Map<Field<?>, Property<?>> associatedProperties = new HashMap<Field<?>, Property<?>>();

    private boolean painted = false;

    private HashMap<Object, Converter<String, Object>> propertyValueConverters = new HashMap<Object, Converter<String, Object>>();

    /* Table constructors */

    /**
     * Creates a new empty table.
     */
    public Table() {
        setRowHeaderMode(ROW_HEADER_MODE_HIDDEN);
    }

    /**
     * Creates a new empty table with caption.
     * 
     * @param caption
     */
    public Table(String caption) {
        this();
        setCaption(caption);
    }

    /**
     * Creates a new table with caption and connect it to a Container.
     * 
     * @param caption
     * @param dataSource
     */
    public Table(String caption, Container dataSource) {
        this();
        setCaption(caption);
        setContainerDataSource(dataSource);
    }

    /* Table functionality */

    /**
     * Gets the array of visible column id:s, including generated columns.
     * 
     * <p>
     * The columns are show in the order of their appearance in this array.
     * </p>
     * 
     * @return an array of currently visible propertyIds and generated column
     *         ids.
     */
    public Object[] getVisibleColumns() {
        if (visibleColumns == null) {
            return null;
        }
        return visibleColumns.toArray();
    }

    /**
     * Sets the array of visible column property id:s.
     * 
     * <p>
     * The columns are show in the order of their appearance in this array.
     * </p>
     * 
     * @param visibleColumns
     *            the Array of shown property id:s.
     */
    public void setVisibleColumns(Object[] visibleColumns) {

        // Visible columns must exist
        if (visibleColumns == null) {
            throw new NullPointerException(
                    "Can not set visible columns to null value");
        }

        // TODO add error check that no duplicate identifiers exist

        // Checks that the new visible columns contains no nulls and properties
        // exist
        final Collection<?> properties = getContainerPropertyIds();
        for (int i = 0; i < visibleColumns.length; i++) {
            if (visibleColumns[i] == null) {
                throw new NullPointerException("Ids must be non-nulls");
            } else if (!properties.contains(visibleColumns[i])
                    && !columnGenerators.containsKey(visibleColumns[i])) {
                throw new IllegalArgumentException(
                        "Ids must exist in the Container or as a generated column , missing id: "
                                + visibleColumns[i]);
            }
        }

        // If this is called before the constructor is finished, it might be
        // uninitialized
        final LinkedList<Object> newVC = new LinkedList<Object>();
        for (int i = 0; i < visibleColumns.length; i++) {
            newVC.add(visibleColumns[i]);
        }

        // Removes alignments, icons and headers from hidden columns
        if (this.visibleColumns != null) {
            boolean disabledHere = disableContentRefreshing();
            try {
                for (final Iterator<Object> i = this.visibleColumns.iterator(); i
                        .hasNext();) {
                    final Object col = i.next();
                    if (!newVC.contains(col)) {
                        setColumnHeader(col, null);
                        setColumnAlignment(col, (Align) null);
                        setColumnIcon(col, null);
                    }
                }
            } finally {
                if (disabledHere) {
                    enableContentRefreshing(false);
                }
            }
        }

        this.visibleColumns = newVC;

        // Assures visual refresh
        refreshRowCache();
    }

    /**
     * Gets the headers of the columns.
     * 
     * <p>
     * The headers match the property id:s given my the set visible column
     * headers. The table must be set in either
     * {@link #COLUMN_HEADER_MODE_EXPLICIT} or
     * {@link #COLUMN_HEADER_MODE_EXPLICIT_DEFAULTS_ID} mode to show the
     * headers. In the defaults mode any nulls in the headers array are replaced
     * with id.toString().
     * </p>
     * 
     * @return the Array of column headers.
     */
    public String[] getColumnHeaders() {
        if (columnHeaders == null) {
            return null;
        }
        final String[] headers = new String[visibleColumns.size()];
        int i = 0;
        for (final Iterator<Object> it = visibleColumns.iterator(); it
                .hasNext(); i++) {
            headers[i] = getColumnHeader(it.next());
        }
        return headers;
    }

    /**
     * Sets the headers of the columns.
     * 
     * <p>
     * The headers match the property id:s given my the set visible column
     * headers. The table must be set in either
     * {@link #COLUMN_HEADER_MODE_EXPLICIT} or
     * {@link #COLUMN_HEADER_MODE_EXPLICIT_DEFAULTS_ID} mode to show the
     * headers. In the defaults mode any nulls in the headers array are replaced
     * with id.toString() outputs when rendering.
     * </p>
     * 
     * @param columnHeaders
     *            the Array of column headers that match the
     *            {@link #getVisibleColumns()} method.
     */
    public void setColumnHeaders(String[] columnHeaders) {

        if (columnHeaders.length != visibleColumns.size()) {
            throw new IllegalArgumentException(
                    "The length of the headers array must match the number of visible columns");
        }

        this.columnHeaders.clear();
        int i = 0;
        for (final Iterator<Object> it = visibleColumns.iterator(); it
                .hasNext() && i < columnHeaders.length; i++) {
            this.columnHeaders.put(it.next(), columnHeaders[i]);
        }

        requestRepaint();
    }

    /**
     * Gets the icons of the columns.
     * 
     * <p>
     * The icons in headers match the property id:s given my the set visible
     * column headers. The table must be set in either
     * {@link #COLUMN_HEADER_MODE_EXPLICIT} or
     * {@link #COLUMN_HEADER_MODE_EXPLICIT_DEFAULTS_ID} mode to show the headers
     * with icons.
     * </p>
     * 
     * @return the Array of icons that match the {@link #getVisibleColumns()}.
     */
    public Resource[] getColumnIcons() {
        if (columnIcons == null) {
            return null;
        }
        final Resource[] icons = new Resource[visibleColumns.size()];
        int i = 0;
        for (final Iterator<Object> it = visibleColumns.iterator(); it
                .hasNext(); i++) {
            icons[i] = columnIcons.get(it.next());
        }

        return icons;
    }

    /**
     * Sets the icons of the columns.
     * 
     * <p>
     * The icons in headers match the property id:s given my the set visible
     * column headers. The table must be set in either
     * {@link #COLUMN_HEADER_MODE_EXPLICIT} or
     * {@link #COLUMN_HEADER_MODE_EXPLICIT_DEFAULTS_ID} mode to show the headers
     * with icons.
     * </p>
     * 
     * @param columnIcons
     *            the Array of icons that match the {@link #getVisibleColumns()}
     *            .
     */
    public void setColumnIcons(Resource[] columnIcons) {

        if (columnIcons.length != visibleColumns.size()) {
            throw new IllegalArgumentException(
                    "The length of the icons array must match the number of visible columns");
        }

        this.columnIcons.clear();
        int i = 0;
        for (final Iterator<Object> it = visibleColumns.iterator(); it
                .hasNext() && i < columnIcons.length; i++) {
            this.columnIcons.put(it.next(), columnIcons[i]);
        }

        requestRepaint();
    }

    /**
     * Gets the array of column alignments.
     * 
     * <p>
     * The items in the array must match the properties identified by
     * {@link #getVisibleColumns()}. The possible values for the alignments
     * include:
     * <ul>
     * <li>{@link Align#LEFT}: Left alignment</li>
     * <li>{@link Align#CENTER}: Centered</li>
     * <li>{@link Align#RIGHT}: Right alignment</li>
     * </ul>
     * The alignments default to {@link Align#LEFT}: any null values are
     * rendered as align lefts.
     * </p>
     * 
     * @return the Column alignments array.
     */
    public Align[] getColumnAlignments() {
        if (columnAlignments == null) {
            return null;
        }
        final Align[] alignments = new Align[visibleColumns.size()];
        int i = 0;
        for (final Iterator<Object> it = visibleColumns.iterator(); it
                .hasNext(); i++) {
            alignments[i] = getColumnAlignment(it.next());
        }

        return alignments;
    }

    /**
     * Sets the column alignments.
     * 
     * <p>
     * The amount of items in the array must match the amount of properties
     * identified by {@link #getVisibleColumns()}. The possible values for the
     * alignments include:
     * <ul>
     * <li>{@link Align#LEFT}: Left alignment</li>
     * <li>{@link Align#CENTER}: Centered</li>
     * <li>{@link Align#RIGHT}: Right alignment</li>
     * </ul>
     * The alignments default to {@link Align#LEFT}
     * </p>
     * 
     * @param columnAlignments
     *            the Column alignments array.
     */
    public void setColumnAlignments(Align... columnAlignments) {

        if (columnAlignments.length != visibleColumns.size()) {
            throw new IllegalArgumentException(
                    "The length of the alignments array must match the number of visible columns");
        }

        // Resets the alignments
        final HashMap<Object, Align> newCA = new HashMap<Object, Align>();
        int i = 0;
        for (final Iterator<Object> it = visibleColumns.iterator(); it
                .hasNext() && i < columnAlignments.length; i++) {
            newCA.put(it.next(), columnAlignments[i]);
        }
        this.columnAlignments = newCA;

        // Assures the visual refresh. No need to reset the page buffer before
        // as the content has not changed, only the alignments.
        refreshRenderedCells();
    }

    /**
     * Sets columns width (in pixels). Theme may not necessary respect very
     * small or very big values. Setting width to -1 (default) means that theme
     * will make decision of width.
     * 
     * <p>
     * Column can either have a fixed width or expand ratio. The latter one set
     * is used. See @link {@link #setColumnExpandRatio(Object, float)}.
     * 
     * @param propertyId
     *            colunmns property id
     * @param width
     *            width to be reserved for colunmns content
     * @since 4.0.3
     */
    public void setColumnWidth(Object propertyId, int width) {
        if (propertyId == null) {
            // Since propertyId is null, this is the row header. Use the magic
            // id to store the width of the row header.
            propertyId = ROW_HEADER_FAKE_PROPERTY_ID;
        }
        if (width < 0) {
            columnWidths.remove(propertyId);
        } else {
            columnWidths.put(propertyId, Integer.valueOf(width));
        }
        requestRepaint();
    }

    /**
     * Sets the column expand ratio for given column.
     * <p>
     * Expand ratios can be defined to customize the way how excess space is
     * divided among columns. Table can have excess space if it has its width
     * defined and there is horizontally more space than columns consume
     * naturally. Excess space is the space that is not used by columns with
     * explicit width (see {@link #setColumnWidth(Object, int)}) or with natural
     * width (no width nor expand ratio).
     * 
     * <p>
     * By default (without expand ratios) the excess space is divided
     * proportionally to columns natural widths.
     * 
     * <p>
     * Only expand ratios of visible columns are used in final calculations.
     * 
     * <p>
     * Column can either have a fixed width or expand ratio. The latter one set
     * is used.
     * 
     * <p>
     * A column with expand ratio is considered to be minimum width by default
     * (if no excess space exists). The minimum width is defined by terminal
     * implementation.
     * 
     * <p>
     * If terminal implementation supports re-sizable columns the column becomes
     * fixed width column if users resizes the column.
     * 
     * @param propertyId
     *            columns property id
     * @param expandRatio
     *            the expandRatio used to divide excess space for this column
     */
    public void setColumnExpandRatio(Object propertyId, float expandRatio) {
        if (expandRatio < 0) {
            columnWidths.remove(propertyId);
        } else {
            columnWidths.put(propertyId, new Float(expandRatio));
        }
    }

    public float getColumnExpandRatio(Object propertyId) {
        final Object width = columnWidths.get(propertyId);
        if (width == null || !(width instanceof Float)) {
            return -1;
        }
        final Float value = (Float) width;
        return value.floatValue();

    }

    /**
     * Gets the pixel width of column
     * 
     * @param propertyId
     * @return width of column or -1 when value not set
     */
    public int getColumnWidth(Object propertyId) {
        if (propertyId == null) {
            // Since propertyId is null, this is the row header. Use the magic
            // id to retrieve the width of the row header.
            propertyId = ROW_HEADER_FAKE_PROPERTY_ID;
        }
        final Object width = columnWidths.get(propertyId);
        if (width == null || !(width instanceof Integer)) {
            return -1;
        }
        final Integer value = (Integer) width;
        return value.intValue();
    }

    /**
     * Gets the page length.
     * 
     * <p>
     * Setting page length 0 disables paging.
     * </p>
     * 
     * @return the Length of one page.
     */
    public int getPageLength() {
        return pageLength;
    }

    /**
     * Sets the page length.
     * 
     * <p>
     * Setting page length 0 disables paging. The page length defaults to 15.
     * </p>
     * 
     * <p>
     * If Table has width set ({@link #setWidth(float, int)} ) the client side
     * may update the page length automatically the correct value.
     * </p>
     * 
     * @param pageLength
     *            the length of one page.
     */
    public void setPageLength(int pageLength) {
        if (pageLength >= 0 && this.pageLength != pageLength) {
            this.pageLength = pageLength;
            // Assures the visual refresh
            refreshRowCache();
        }
    }

    /**
     * This method adjusts a possible caching mechanism of table implementation.
     * 
     * <p>
     * Table component may fetch and render some rows outside visible area. With
     * complex tables (for example containing layouts and components), the
     * client side may become unresponsive. Setting the value lower, UI will
     * become more responsive. With higher values scrolling in client will hit
     * server less frequently.
     * 
     * <p>
     * The amount of cached rows will be cacheRate multiplied with pageLength (
     * {@link #setPageLength(int)} both below and above visible area..
     * 
     * @param cacheRate
     *            a value over 0 (fastest rendering time). Higher value will
     *            cache more rows on server (smoother scrolling). Default value
     *            is 2.
     */
    public void setCacheRate(double cacheRate) {
        if (cacheRate < 0) {
            throw new IllegalArgumentException(
                    "cacheRate cannot be less than zero");
        }
        if (this.cacheRate != cacheRate) {
            this.cacheRate = cacheRate;
            requestRepaint();
        }
    }

    /**
     * @see #setCacheRate(double)
     * 
     * @return the current cache rate value
     */
    public double getCacheRate() {
        return cacheRate;
    }

    /**
     * Getter for property currentPageFirstItem.
     * 
     * @return the Value of property currentPageFirstItem.
     */
    public Object getCurrentPageFirstItemId() {

        // Priorise index over id if indexes are supported
        if (items instanceof Container.Indexed) {
            final int index = getCurrentPageFirstItemIndex();
            Object id = null;
            if (index >= 0 && index < size()) {
                id = getIdByIndex(index);
            }
            if (id != null && !id.equals(currentPageFirstItemId)) {
                currentPageFirstItemId = id;
            }
        }

        // If there is no item id at all, use the first one
        if (currentPageFirstItemId == null) {
            currentPageFirstItemId = firstItemId();
        }

        return currentPageFirstItemId;
    }

    protected Object getIdByIndex(int index) {
        return ((Container.Indexed) items).getIdByIndex(index);
    }

    /**
     * Setter for property currentPageFirstItemId.
     * 
     * @param currentPageFirstItemId
     *            the New value of property currentPageFirstItemId.
     */
    public void setCurrentPageFirstItemId(Object currentPageFirstItemId) {

        // Gets the corresponding index
        int index = -1;
        if (items instanceof Container.Indexed) {
            index = indexOfId(currentPageFirstItemId);
        } else {
            // If the table item container does not have index, we have to
            // calculates the index by hand
            Object id = firstItemId();
            while (id != null && !id.equals(currentPageFirstItemId)) {
                index++;
                id = nextItemId(id);
            }
            if (id == null) {
                index = -1;
            }
        }

        // If the search for item index was successful
        if (index >= 0) {
            /*
             * The table is not capable of displaying an item in the container
             * as the first if there are not enough items following the selected
             * item so the whole table (pagelength) is filled.
             */
            int maxIndex = size() - pageLength;
            if (maxIndex < 0) {
                maxIndex = 0;
            }

            if (index > maxIndex) {
                // Note that we pass index, not maxIndex, letting
                // setCurrentPageFirstItemIndex handle the situation.
                setCurrentPageFirstItemIndex(index);
                return;
            }

            this.currentPageFirstItemId = currentPageFirstItemId;
            currentPageFirstItemIndex = index;
        }

        // Assures the visual refresh
        refreshRowCache();

    }

    protected int indexOfId(Object itemId) {
        return ((Container.Indexed) items).indexOfId(itemId);
    }

    /**
     * Gets the icon Resource for the specified column.
     * 
     * @param propertyId
     *            the propertyId indentifying the column.
     * @return the icon for the specified column; null if the column has no icon
     *         set, or if the column is not visible.
     */
    public Resource getColumnIcon(Object propertyId) {
        return columnIcons.get(propertyId);
    }

    /**
     * Sets the icon Resource for the specified column.
     * <p>
     * Throws IllegalArgumentException if the specified column is not visible.
     * </p>
     * 
     * @param propertyId
     *            the propertyId identifying the column.
     * @param icon
     *            the icon Resource to set.
     */
    public void setColumnIcon(Object propertyId, Resource icon) {

        if (icon == null) {
            columnIcons.remove(propertyId);
        } else {
            columnIcons.put(propertyId, icon);
        }

        requestRepaint();
    }

    /**
     * Gets the header for the specified column.
     * 
     * @param propertyId
     *            the propertyId identifying the column.
     * @return the header for the specified column if it has one.
     */
    public String getColumnHeader(Object propertyId) {
        if (getColumnHeaderMode() == ColumnHeaderMode.HIDDEN) {
            return null;
        }

        String header = columnHeaders.get(propertyId);
        if ((header == null && getColumnHeaderMode() == ColumnHeaderMode.EXPLICIT_DEFAULTS_ID)
                || getColumnHeaderMode() == ColumnHeaderMode.ID) {
            header = propertyId.toString();
        }

        return header;
    }

    /**
     * Sets the column header for the specified column;
     * 
     * @param propertyId
     *            the propertyId identifying the column.
     * @param header
     *            the header to set.
     */
    public void setColumnHeader(Object propertyId, String header) {

        if (header == null) {
            columnHeaders.remove(propertyId);
        } else {
            columnHeaders.put(propertyId, header);
        }

        requestRepaint();
    }

    /**
     * Gets the specified column's alignment.
     * 
     * @param propertyId
     *            the propertyID identifying the column.
     * @return the specified column's alignment if it as one; null otherwise.
     */
    public Align getColumnAlignment(Object propertyId) {
        final Align a = columnAlignments.get(propertyId);
        return a == null ? Align.LEFT : a;
    }

    /**
     * Sets the specified column's alignment.
     * 
     * <p>
     * Throws IllegalArgumentException if the alignment is not one of the
     * following: {@link Align#LEFT}, {@link Align#CENTER} or
     * {@link Align#RIGHT}
     * </p>
     * 
     * @param propertyId
     *            the propertyID identifying the column.
     * @param alignment
     *            the desired alignment.
     */
    public void setColumnAlignment(Object propertyId, Align alignment) {
        if (alignment == null || alignment == Align.LEFT) {
            columnAlignments.remove(propertyId);
        } else {
            columnAlignments.put(propertyId, alignment);
        }

        // Assures the visual refresh. No need to reset the page buffer before
        // as the content has not changed, only the alignments.
        refreshRenderedCells();
    }

    /**
     * Checks if the specified column is collapsed.
     * 
     * @param propertyId
     *            the propertyID identifying the column.
     * @return true if the column is collapsed; false otherwise;
     */
    public boolean isColumnCollapsed(Object propertyId) {
        return collapsedColumns != null
                && collapsedColumns.contains(propertyId);
    }

    /**
     * Sets whether the specified column is collapsed or not.
     * 
     * 
     * @param propertyId
     *            the propertyID identifying the column.
     * @param collapsed
     *            the desired collapsedness.
     * @throws IllegalStateException
     *             if column collapsing is not allowed
     */
    public void setColumnCollapsed(Object propertyId, boolean collapsed)
            throws IllegalStateException {
        if (!isColumnCollapsingAllowed()) {
            throw new IllegalStateException("Column collapsing not allowed!");
        }
        if (collapsed && noncollapsibleColumns.contains(propertyId)) {
            throw new IllegalStateException("The column is noncollapsible!");
        }

        if (collapsed) {
            collapsedColumns.add(propertyId);
        } else {
            collapsedColumns.remove(propertyId);
        }

        // Assures the visual refresh
        refreshRowCache();
    }

    /**
     * Checks if column collapsing is allowed.
     * 
     * @return true if columns can be collapsed; false otherwise.
     */
    public boolean isColumnCollapsingAllowed() {
        return columnCollapsingAllowed;
    }

    /**
     * Sets whether column collapsing is allowed or not.
     * 
     * @param collapsingAllowed
     *            specifies whether column collapsing is allowed.
     */
    public void setColumnCollapsingAllowed(boolean collapsingAllowed) {
        columnCollapsingAllowed = collapsingAllowed;

        if (!collapsingAllowed) {
            collapsedColumns.clear();
        }

        // Assures the visual refresh. No need to reset the page buffer before
        // as the content has not changed, only the alignments.
        refreshRenderedCells();
    }

    /**
     * Sets whether the given column is collapsible. Note that collapsible
     * columns can only be actually collapsed (via UI or with
     * {@link #setColumnCollapsed(Object, boolean) setColumnCollapsed()}) if
     * {@link #isColumnCollapsingAllowed()} is true. By default all columns are
     * collapsible.
     * 
     * @param propertyId
     *            the propertyID identifying the column.
     * @param collapsible
     *            true if the column should be collapsible, false otherwise.
     */
    public void setColumnCollapsible(Object propertyId, boolean collapsible) {
        if (collapsible) {
            noncollapsibleColumns.remove(propertyId);
        } else {
            noncollapsibleColumns.add(propertyId);
            collapsedColumns.remove(propertyId);
        }
        refreshRowCache();
    }

    /**
     * Checks if the given column is collapsible. Note that even if this method
     * returns <code>true</code>, the column can only be actually collapsed (via
     * UI or with {@link #setColumnCollapsed(Object, boolean)
     * setColumnCollapsed()}) if {@link #isColumnCollapsingAllowed()} is also
     * true.
     * 
     * @return true if the column can be collapsed; false otherwise.
     */
    public boolean isColumnCollapsible(Object propertyId) {
        return !noncollapsibleColumns.contains(propertyId);
    }

    /**
     * Checks if column reordering is allowed.
     * 
     * @return true if columns can be reordered; false otherwise.
     */
    public boolean isColumnReorderingAllowed() {
        return columnReorderingAllowed;
    }

    /**
     * Sets whether column reordering is allowed or not.
     * 
     * @param columnReorderingAllowed
     *            specifies whether column reordering is allowed.
     */
    public void setColumnReorderingAllowed(boolean columnReorderingAllowed) {
        if (columnReorderingAllowed != this.columnReorderingAllowed) {
            this.columnReorderingAllowed = columnReorderingAllowed;
            requestRepaint();
        }
    }

    /*
     * Arranges visible columns according to given columnOrder. Silently ignores
     * colimnId:s that are not visible columns, and keeps the internal order of
     * visible columns left out of the ordering (trailing). Silently does
     * nothing if columnReordering is not allowed.
     */
    private void setColumnOrder(Object[] columnOrder) {
        if (columnOrder == null || !isColumnReorderingAllowed()) {
            return;
        }
        final LinkedList<Object> newOrder = new LinkedList<Object>();
        for (int i = 0; i < columnOrder.length; i++) {
            if (columnOrder[i] != null
                    && visibleColumns.contains(columnOrder[i])) {
                visibleColumns.remove(columnOrder[i]);
                newOrder.add(columnOrder[i]);
            }
        }
        for (final Iterator<Object> it = visibleColumns.iterator(); it
                .hasNext();) {
            final Object columnId = it.next();
            if (!newOrder.contains(columnId)) {
                newOrder.add(columnId);
            }
        }
        visibleColumns = newOrder;

        // Assure visual refresh
        refreshRowCache();
    }

    /**
     * Getter for property currentPageFirstItem.
     * 
     * @return the Value of property currentPageFirstItem.
     */
    public int getCurrentPageFirstItemIndex() {
        return currentPageFirstItemIndex;
    }

    void setCurrentPageFirstItemIndex(int newIndex, boolean needsPageBufferReset) {

        if (newIndex < 0) {
            newIndex = 0;
        }

        /*
         * minimize Container.size() calls which may be expensive. For example
         * it may cause sql query.
         */
        final int size = size();

        /*
         * The table is not capable of displaying an item in the container as
         * the first if there are not enough items following the selected item
         * so the whole table (pagelength) is filled.
         */
        int maxIndex = size - pageLength;
        if (maxIndex < 0) {
            maxIndex = 0;
        }

        /*
         * FIXME #7607 Take somehow into account the case where we want to
         * scroll to the bottom so that the last row is completely visible even
         * if (table height) / (row height) is not an integer. Reverted the
         * original fix because of #8662 regression.
         */
        if (newIndex > maxIndex) {
            newIndex = maxIndex;
        }

        // Refresh first item id
        if (items instanceof Container.Indexed) {
            try {
                currentPageFirstItemId = getIdByIndex(newIndex);
            } catch (final IndexOutOfBoundsException e) {
                currentPageFirstItemId = null;
            }
            currentPageFirstItemIndex = newIndex;
        } else {

            // For containers not supporting indexes, we must iterate the
            // container forwards / backwards
            // next available item forward or backward

            currentPageFirstItemId = firstItemId();

            // Go forwards in the middle of the list (respect borders)
            while (currentPageFirstItemIndex < newIndex
                    && !isLastId(currentPageFirstItemId)) {
                currentPageFirstItemIndex++;
                currentPageFirstItemId = nextItemId(currentPageFirstItemId);
            }

            // If we did hit the border
            if (isLastId(currentPageFirstItemId)) {
                currentPageFirstItemIndex = size - 1;
            }

            // Go backwards in the middle of the list (respect borders)
            while (currentPageFirstItemIndex > newIndex
                    && !isFirstId(currentPageFirstItemId)) {
                currentPageFirstItemIndex--;
                currentPageFirstItemId = prevItemId(currentPageFirstItemId);
            }

            // If we did hit the border
            if (isFirstId(currentPageFirstItemId)) {
                currentPageFirstItemIndex = 0;
            }

            // Go forwards once more
            while (currentPageFirstItemIndex < newIndex
                    && !isLastId(currentPageFirstItemId)) {
                currentPageFirstItemIndex++;
                currentPageFirstItemId = nextItemId(currentPageFirstItemId);
            }

            // If for some reason we do hit border again, override
            // the user index request
            if (isLastId(currentPageFirstItemId)) {
                newIndex = currentPageFirstItemIndex = size - 1;
            }
        }
        if (needsPageBufferReset) {
            // Assures the visual refresh
            refreshRowCache();
        }
    }

    /**
     * Setter for property currentPageFirstItem.
     * 
     * @param newIndex
     *            the New value of property currentPageFirstItem.
     */
    public void setCurrentPageFirstItemIndex(int newIndex) {
        setCurrentPageFirstItemIndex(newIndex, true);
    }

    /**
     * Getter for property pageBuffering.
     * 
     * @deprecated functionality is not needed in ajax rendering model
     * 
     * @return the Value of property pageBuffering.
     */
    @Deprecated
    public boolean isPageBufferingEnabled() {
        return true;
    }

    /**
     * Setter for property pageBuffering.
     * 
     * @deprecated functionality is not needed in ajax rendering model
     * 
     * @param pageBuffering
     *            the New value of property pageBuffering.
     */
    @Deprecated
    public void setPageBufferingEnabled(boolean pageBuffering) {

    }

    /**
     * Getter for property selectable.
     * 
     * <p>
     * The table is not selectable by default.
     * </p>
     * 
     * @return the Value of property selectable.
     */
    public boolean isSelectable() {
        return selectable;
    }

    /**
     * Setter for property selectable.
     * 
     * <p>
     * The table is not selectable by default.
     * </p>
     * 
     * @param selectable
     *            the New value of property selectable.
     */
    public void setSelectable(boolean selectable) {
        if (this.selectable != selectable) {
            this.selectable = selectable;
            requestRepaint();
        }
    }

    /**
     * Getter for property columnHeaderMode.
     * 
     * @return the Value of property columnHeaderMode.
     */
    public ColumnHeaderMode getColumnHeaderMode() {
        return columnHeaderMode;
    }

    /**
     * Setter for property columnHeaderMode.
     * 
     * @param columnHeaderMode
     *            the New value of property columnHeaderMode.
     */
    public void setColumnHeaderMode(ColumnHeaderMode columnHeaderMode) {
        if (columnHeaderMode == null) {
            throw new IllegalArgumentException(
                    "Column header mode can not be null");
        }
        if (columnHeaderMode != this.columnHeaderMode) {
            this.columnHeaderMode = columnHeaderMode;
            requestRepaint();
        }

    }

    /**
     * Refreshes the rows in the internal cache. Only if
     * {@link #resetPageBuffer()} is called before this then all values are
     * guaranteed to be recreated.
     */
    protected void refreshRenderedCells() {
        if (getParent() == null) {
            return;
        }

        if (!isContentRefreshesEnabled) {
            return;
        }

        // Collects the basic facts about the table page
        final int pagelen = getPageLength();
        int firstIndex = getCurrentPageFirstItemIndex();
        int rows, totalRows;
        rows = totalRows = size();
        if (rows > 0 && firstIndex >= 0) {
            rows -= firstIndex;
        }
        if (pagelen > 0 && pagelen < rows) {
            rows = pagelen;
        }

        // If "to be painted next" variables are set, use them
        if (lastToBeRenderedInClient - firstToBeRenderedInClient > 0) {
            rows = lastToBeRenderedInClient - firstToBeRenderedInClient + 1;
        }
        if (firstToBeRenderedInClient >= 0) {
            if (firstToBeRenderedInClient < totalRows) {
                firstIndex = firstToBeRenderedInClient;
            } else {
                firstIndex = totalRows - 1;
            }
        } else {
            // initial load

            // #8805 send one extra row in the beginning in case a partial
            // row is shown on the UI
            if (firstIndex > 0) {
                firstIndex = firstIndex - 1;
                rows = rows + 1;
            }
            firstToBeRenderedInClient = firstIndex;
        }
        if (totalRows > 0) {
            if (rows + firstIndex > totalRows) {
                rows = totalRows - firstIndex;
            }
        } else {
            rows = 0;
        }

        // Saves the results to internal buffer
        pageBuffer = getVisibleCellsNoCache(firstIndex, rows, true);

        if (rows > 0) {
            pageBufferFirstIndex = firstIndex;
        }

        setRowCacheInvalidated(true);
        requestRepaint();
    }

    /**
     * Requests that the Table should be repainted as soon as possible.
     * 
     * Note that a {@code Table} does not necessarily repaint its contents when
     * this method has been called. See {@link #refreshRowCache()} for forcing
     * an update of the contents.
     */
    @Override
    public void requestRepaint() {
        // Overridden only for javadoc
        super.requestRepaint();
    }

    private void removeRowsFromCacheAndFillBottom(int firstIndex, int rows) {
        int totalCachedRows = pageBuffer[CELL_ITEMID].length;
        int totalRows = size();
        int firstIndexInPageBuffer = firstIndex - pageBufferFirstIndex;

        /*
         * firstIndexInPageBuffer is the first row to be removed. "rows" rows
         * after that should be removed. If the page buffer does not contain
         * that many rows, we only remove the rows that actually are in the page
         * buffer.
         */
        if (firstIndexInPageBuffer + rows > totalCachedRows) {
            rows = totalCachedRows - firstIndexInPageBuffer;
        }

        /*
         * Unregister components that will no longer be in the page buffer to
         * make sure that no components leak.
         */
        unregisterComponentsAndPropertiesInRows(firstIndex, rows);

        /*
         * The number of rows that should be in the cache after this operation
         * is done (pageBuffer currently contains the expanded items).
         */
        int newCachedRowCount = totalCachedRows;
        if (newCachedRowCount + pageBufferFirstIndex > totalRows) {
            newCachedRowCount = totalRows - pageBufferFirstIndex;
        }

        /*
         * The index at which we should render the first row that does not come
         * from the previous page buffer.
         */
        int firstAppendedRowInPageBuffer = totalCachedRows - rows;
        int firstAppendedRow = firstAppendedRowInPageBuffer
                + pageBufferFirstIndex;

        /*
         * Calculate the maximum number of new rows that we can add to the page
         * buffer. Less than the rows we removed if the container does not
         * contain that many items afterwards.
         */
        int maxRowsToRender = (totalRows - firstAppendedRow);
        int rowsToAdd = rows;
        if (rowsToAdd > maxRowsToRender) {
            rowsToAdd = maxRowsToRender;
        }

        Object[][] cells = null;
        if (rowsToAdd > 0) {
            cells = getVisibleCellsNoCache(firstAppendedRow, rowsToAdd, false);
        }
        /*
         * Create the new cache buffer by copying the first rows from the old
         * buffer, moving the following rows upwards and appending more rows if
         * applicable.
         */
        Object[][] newPageBuffer = new Object[pageBuffer.length][newCachedRowCount];

        for (int i = 0; i < pageBuffer.length; i++) {
            for (int row = 0; row < firstIndexInPageBuffer; row++) {
                // Copy the first rows
                newPageBuffer[i][row] = pageBuffer[i][row];
            }
            for (int row = firstIndexInPageBuffer; row < firstAppendedRowInPageBuffer; row++) {
                // Move the rows that were after the expanded rows
                newPageBuffer[i][row] = pageBuffer[i][row + rows];
            }
            for (int row = firstAppendedRowInPageBuffer; row < newCachedRowCount; row++) {
                // Add the newly rendered rows. Only used if rowsToAdd > 0
                // (cells != null)
                newPageBuffer[i][row] = cells[i][row
                        - firstAppendedRowInPageBuffer];
            }
        }
        pageBuffer = newPageBuffer;
    }

    private Object[][] getVisibleCellsUpdateCacheRows(int firstIndex, int rows) {
        Object[][] cells = getVisibleCellsNoCache(firstIndex, rows, false);
        int cacheIx = firstIndex - pageBufferFirstIndex;
        // update the new rows in the cache.
        int totalCachedRows = pageBuffer[CELL_ITEMID].length;
        int end = Math.min(cacheIx + rows, totalCachedRows);
        for (int ix = cacheIx; ix < end; ix++) {
            for (int i = 0; i < pageBuffer.length; i++) {
                pageBuffer[i][ix] = cells[i][ix - cacheIx];
            }
        }
        return cells;
    }

    /**
     * @param firstIndex
     *            The position where new rows should be inserted
     * @param rows
     *            The maximum number of rows that should be inserted at position
     *            firstIndex. Less rows will be inserted if the page buffer is
     *            too small.
     * @return
     */
    private Object[][] getVisibleCellsInsertIntoCache(int firstIndex, int rows) {
        getLogger().finest(
                "Insert " + rows + " rows at index " + firstIndex
                        + " to existing page buffer requested");

        // Page buffer must not become larger than pageLength*cacheRate before
        // or after the current page
        int minPageBufferIndex = getCurrentPageFirstItemIndex()
                - (int) (getPageLength() * getCacheRate());
        if (minPageBufferIndex < 0) {
            minPageBufferIndex = 0;
        }

        int maxPageBufferIndex = getCurrentPageFirstItemIndex()
                + (int) (getPageLength() * (1 + getCacheRate()));
        int maxBufferSize = maxPageBufferIndex - minPageBufferIndex;

        if (getPageLength() == 0) {
            // If pageLength == 0 then all rows should be rendered
            maxBufferSize = pageBuffer[0].length + rows;
        }
        /*
         * Number of rows that were previously cached. This is not necessarily
         * the same as pageLength if we do not have enough rows in the
         * container.
         */
        int currentlyCachedRowCount = pageBuffer[CELL_ITEMID].length;

        /*
         * firstIndexInPageBuffer is the offset in pageBuffer where the new rows
         * will be inserted (firstIndex is the index in the whole table).
         * 
         * E.g. scrolled down to row 1000: firstIndex==1010,
         * pageBufferFirstIndex==1000 -> cacheIx==10
         */
        int firstIndexInPageBuffer = firstIndex - pageBufferFirstIndex;

        /* If rows > size available in page buffer */
        if (firstIndexInPageBuffer + rows > maxBufferSize) {
            rows = maxBufferSize - firstIndexInPageBuffer;
        }

        /*
         * "rows" rows will be inserted at firstIndex. Find out how many old
         * rows fall outside the new buffer so we can unregister components in
         * the cache.
         */

        /* All rows until the insertion point remain, always. */
        int firstCacheRowToRemoveInPageBuffer = firstIndexInPageBuffer;

        /*
         * IF there is space remaining in the buffer after the rows have been
         * inserted, we can keep more rows.
         */
        int numberOfOldRowsAfterInsertedRows = maxBufferSize
                - firstIndexInPageBuffer - rows;
        if (numberOfOldRowsAfterInsertedRows > 0) {
            firstCacheRowToRemoveInPageBuffer += numberOfOldRowsAfterInsertedRows;
        }

        if (firstCacheRowToRemoveInPageBuffer <= currentlyCachedRowCount) {
            /*
             * Unregister all components that fall beyond the cache limits after
             * inserting the new rows.
             */
            unregisterComponentsAndPropertiesInRows(
                    firstCacheRowToRemoveInPageBuffer + pageBufferFirstIndex,
                    currentlyCachedRowCount - firstCacheRowToRemoveInPageBuffer
                            + pageBufferFirstIndex);
        }

        // Calculate the new cache size
        int newCachedRowCount = currentlyCachedRowCount;
        if (maxBufferSize == 0 || currentlyCachedRowCount < maxBufferSize) {
            newCachedRowCount = currentlyCachedRowCount + rows;
            if (maxBufferSize > 0 && newCachedRowCount > maxBufferSize) {
                newCachedRowCount = maxBufferSize;
            }
        }

        /* Paint the new rows into a separate buffer */
        Object[][] cells = getVisibleCellsNoCache(firstIndex, rows, false);

        /*
         * Create the new cache buffer and fill it with the data from the old
         * buffer as well as the inserted rows.
         */
        Object[][] newPageBuffer = new Object[pageBuffer.length][newCachedRowCount];

        for (int i = 0; i < pageBuffer.length; i++) {
            for (int row = 0; row < firstIndexInPageBuffer; row++) {
                // Copy the first rows
                newPageBuffer[i][row] = pageBuffer[i][row];
            }
            for (int row = firstIndexInPageBuffer; row < firstIndexInPageBuffer
                    + rows; row++) {
                // Copy the newly created rows
                newPageBuffer[i][row] = cells[i][row - firstIndexInPageBuffer];
            }
            for (int row = firstIndexInPageBuffer + rows; row < newCachedRowCount; row++) {
                // Move the old rows down below the newly inserted rows
                newPageBuffer[i][row] = pageBuffer[i][row - rows];
            }
        }
        pageBuffer = newPageBuffer;
        getLogger().finest(
                "Page Buffer now contains "
                        + pageBuffer[CELL_ITEMID].length
                        + " rows ("
                        + pageBufferFirstIndex
                        + "-"
                        + (pageBufferFirstIndex
                                + pageBuffer[CELL_ITEMID].length - 1) + ")");
        return cells;
    }

    /**
     * Render rows with index "firstIndex" to "firstIndex+rows-1" to a new
     * buffer.
     * 
     * Reuses values from the current page buffer if the rows are found there.
     * 
     * @param firstIndex
     * @param rows
     * @param replaceListeners
     * @return
     */
    private Object[][] getVisibleCellsNoCache(int firstIndex, int rows,
            boolean replaceListeners) {
        getLogger().finest(
                "Render visible cells for rows " + firstIndex + "-"
                        + (firstIndex + rows - 1));
        final Object[] colids = getVisibleColumns();
        final int cols = colids.length;

        HashSet<Property<?>> oldListenedProperties = listenedProperties;
        HashSet<Component> oldVisibleComponents = visibleComponents;

        if (replaceListeners) {
            // initialize the listener collections, this should only be done if
            // the entire cache is refreshed (through refreshRenderedCells)
            listenedProperties = new HashSet<Property<?>>();
            visibleComponents = new HashSet<Component>();
        }

        Object[][] cells = new Object[cols + CELL_FIRSTCOL][rows];
        if (rows == 0) {
            unregisterPropertiesAndComponents(oldListenedProperties,
                    oldVisibleComponents);
            return cells;
        }

        // Gets the first item id
        Object id;
        if (items instanceof Container.Indexed) {
            id = getIdByIndex(firstIndex);
        } else {
            id = firstItemId();
            for (int i = 0; i < firstIndex; i++) {
                id = nextItemId(id);
            }
        }

        final RowHeaderMode headmode = getRowHeaderMode();
        final boolean[] iscomponent = new boolean[cols];
        for (int i = 0; i < cols; i++) {
            iscomponent[i] = columnGenerators.containsKey(colids[i])
                    || Component.class.isAssignableFrom(getType(colids[i]));
        }
        int firstIndexNotInCache;
        if (pageBuffer != null && pageBuffer[CELL_ITEMID].length > 0) {
            firstIndexNotInCache = pageBufferFirstIndex
                    + pageBuffer[CELL_ITEMID].length;
        } else {
            firstIndexNotInCache = -1;
        }

        // Creates the page contents
        int filledRows = 0;
        for (int i = 0; i < rows && id != null; i++) {
            cells[CELL_ITEMID][i] = id;
            cells[CELL_KEY][i] = itemIdMapper.key(id);
            if (headmode != ROW_HEADER_MODE_HIDDEN) {
                switch (headmode) {
                case INDEX:
                    cells[CELL_HEADER][i] = String.valueOf(i + firstIndex + 1);
                    break;
                default:
                    cells[CELL_HEADER][i] = getItemCaption(id);
                }
                cells[CELL_ICON][i] = getItemIcon(id);
            }

            GeneratedRow generatedRow = rowGenerator != null ? rowGenerator
                    .generateRow(this, id) : null;
            cells[CELL_GENERATED_ROW][i] = generatedRow;

            for (int j = 0; j < cols; j++) {
                if (isColumnCollapsed(colids[j])) {
                    continue;
                }
                Property<?> p = null;
                Object value = "";
                boolean isGeneratedRow = generatedRow != null;
                boolean isGeneratedColumn = columnGenerators
                        .containsKey(colids[j]);
                boolean isGenerated = isGeneratedRow || isGeneratedColumn;

                if (!isGenerated) {
                    p = getContainerProperty(id, colids[j]);
                }

                if (isGeneratedRow) {
                    if (generatedRow.isSpanColumns() && j > 0) {
                        value = null;
                    } else if (generatedRow.isSpanColumns() && j == 0
                            && generatedRow.getValue() instanceof Component) {
                        value = generatedRow.getValue();
                    } else if (generatedRow.getText().length > j) {
                        value = generatedRow.getText()[j];
                    }
                } else {
                    // check in current pageBuffer already has row
                    int index = firstIndex + i;
                    if (p != null || isGenerated) {
                        int indexInOldBuffer = index - pageBufferFirstIndex;
                        if (index < firstIndexNotInCache
                                && index >= pageBufferFirstIndex
                                && pageBuffer[CELL_GENERATED_ROW][indexInOldBuffer] == null
                                && id.equals(pageBuffer[CELL_ITEMID][indexInOldBuffer])) {
                            // we already have data in our cache,
                            // recycle it instead of fetching it via
                            // getValue/getPropertyValue
                            value = pageBuffer[CELL_FIRSTCOL + j][indexInOldBuffer];
                            if (!isGeneratedColumn && iscomponent[j]
                                    || !(value instanceof Component)) {
                                listenProperty(p, oldListenedProperties);
                            }
                        } else {
                            if (isGeneratedColumn) {
                                ColumnGenerator cg = columnGenerators
                                        .get(colids[j]);
                                value = cg.generateCell(this, id, colids[j]);
                                if (value != null
                                        && !(value instanceof Component)
                                        && !(value instanceof String)) {
                                    // Avoid errors if a generator returns
                                    // something
                                    // other than a Component or a String
                                    value = value.toString();
                                }
                            } else if (iscomponent[j]) {
                                value = p.getValue();
                                listenProperty(p, oldListenedProperties);
                            } else if (p != null) {
                                value = getPropertyValue(id, colids[j], p);
                                /*
                                 * If returned value is Component (via
                                 * fieldfactory or overridden getPropertyValue)
                                 * we excpect it to listen property value
                                 * changes. Otherwise if property emits value
                                 * change events, table will start to listen
                                 * them and refresh content when needed.
                                 */
                                if (!(value instanceof Component)) {
                                    listenProperty(p, oldListenedProperties);
                                }
                            } else {
                                value = getPropertyValue(id, colids[j], null);
                            }
                        }
                    }
                }

                if (value instanceof Component) {
                    registerComponent((Component) value);
                }
                cells[CELL_FIRSTCOL + j][i] = value;
            }

            // Gets the next item id
            if (items instanceof Container.Indexed) {
                int index = firstIndex + i + 1;
                if (index < size()) {
                    id = getIdByIndex(index);
                } else {
                    id = null;
                }
            } else {
                id = nextItemId(id);
            }

            filledRows++;
        }

        // Assures that all the rows of the cell-buffer are valid
        if (filledRows != cells[0].length) {
            final Object[][] temp = new Object[cells.length][filledRows];
            for (int i = 0; i < cells.length; i++) {
                for (int j = 0; j < filledRows; j++) {
                    temp[i][j] = cells[i][j];
                }
            }
            cells = temp;
        }

        unregisterPropertiesAndComponents(oldListenedProperties,
                oldVisibleComponents);

        return cells;
    }

    protected void registerComponent(Component component) {
        getLogger().finest(
                "Registered " + component.getClass().getSimpleName() + ": "
                        + component.getCaption());
        if (component.getParent() != this) {
            component.setParent(this);
        }
        visibleComponents.add(component);
    }

    private void listenProperty(Property<?> p,
            HashSet<Property<?>> oldListenedProperties) {
        if (p instanceof Property.ValueChangeNotifier) {
            if (oldListenedProperties == null
                    || !oldListenedProperties.contains(p)) {
                ((Property.ValueChangeNotifier) p).addListener(this);
            }
            /*
             * register listened properties, so we can do proper cleanup to free
             * memory. Essential if table has loads of data and it is used for a
             * long time.
             */
            listenedProperties.add(p);

        }
    }

    /**
     * @param firstIx
     *            Index of the first row to process. Global index, not relative
     *            to page buffer.
     * @param count
     */
    private void unregisterComponentsAndPropertiesInRows(int firstIx, int count) {
        getLogger().finest(
                "Unregistering components in rows " + firstIx + "-"
                        + (firstIx + count - 1));
        Object[] colids = getVisibleColumns();
        if (pageBuffer != null && pageBuffer[CELL_ITEMID].length > 0) {
            int bufSize = pageBuffer[CELL_ITEMID].length;
            int ix = firstIx - pageBufferFirstIndex;
            ix = ix < 0 ? 0 : ix;
            if (ix < bufSize) {
                count = count > bufSize - ix ? bufSize - ix : count;
                for (int i = 0; i < count; i++) {
                    for (int c = 0; c < colids.length; c++) {
                        Object cellVal = pageBuffer[CELL_FIRSTCOL + c][i + ix];
                        if (cellVal instanceof Component
                                && visibleComponents.contains(cellVal)) {
                            visibleComponents.remove(cellVal);
                            unregisterComponent((Component) cellVal);
                        } else {
                            Property<?> p = getContainerProperty(
                                    pageBuffer[CELL_ITEMID][i + ix], colids[c]);
                            if (p instanceof ValueChangeNotifier
                                    && listenedProperties.contains(p)) {
                                listenedProperties.remove(p);
                                ((ValueChangeNotifier) p).removeListener(this);
                            }
                        }
                    }
                }
            }
        }
    }

    /**
     * Helper method to remove listeners and maintain correct component
     * hierarchy. Detaches properties and components if those are no more
     * rendered in client.
     * 
     * @param oldListenedProperties
     *            set of properties that where listened in last render
     * @param oldVisibleComponents
     *            set of components that where attached in last render
     */
    private void unregisterPropertiesAndComponents(
            HashSet<Property<?>> oldListenedProperties,
            HashSet<Component> oldVisibleComponents) {
        if (oldVisibleComponents != null) {
            for (final Iterator<Component> i = oldVisibleComponents.iterator(); i
                    .hasNext();) {
                Component c = i.next();
                if (!visibleComponents.contains(c)) {
                    unregisterComponent(c);
                }
            }
        }

        if (oldListenedProperties != null) {
            for (final Iterator<Property<?>> i = oldListenedProperties
                    .iterator(); i.hasNext();) {
                Property.ValueChangeNotifier o = (ValueChangeNotifier) i.next();
                if (!listenedProperties.contains(o)) {
                    o.removeListener(this);
                }
            }
        }
    }

    /**
     * This method cleans up a Component that has been generated when Table is
     * in editable mode. The component needs to be detached from its parent and
     * if it is a field, it needs to be detached from its property data source
     * in order to allow garbage collection to take care of removing the unused
     * component from memory.
     * 
     * Override this method and getPropertyValue(Object, Object, Property) with
     * custom logic if you need to deal with buffered fields.
     * 
     * @see #getPropertyValue(Object, Object, Property)
     * 
     * @param oldVisibleComponents
     *            a set of components that should be unregistered.
     */
    protected void unregisterComponent(Component component) {
        getLogger().finest(
                "Unregistered " + component.getClass().getSimpleName() + ": "
                        + component.getCaption());
        component.setParent(null);
        /*
         * Also remove property data sources to unregister listeners keeping the
         * fields in memory.
         */
        if (component instanceof Field) {
            Field<?> field = (Field<?>) component;
            Property<?> associatedProperty = associatedProperties
                    .remove(component);
            if (associatedProperty != null
                    && field.getPropertyDataSource() == associatedProperty) {
                // Remove the property data source only if it's the one we
                // added in getPropertyValue
                field.setPropertyDataSource(null);
            }
        }
    }

    /**
     * Refreshes the current page contents.
     * 
     * @deprecated should not need to be used
     */
    @Deprecated
    public void refreshCurrentPage() {

    }

    /**
     * Sets the row header mode.
     * <p>
     * The mode can be one of the following ones:
     * <ul>
     * <li>{@link #ROW_HEADER_MODE_HIDDEN}: The row captions are hidden.</li>
     * <li>{@link #ROW_HEADER_MODE_ID}: Items Id-objects <code>toString()</code>
     * is used as row caption.
     * <li>{@link #ROW_HEADER_MODE_ITEM}: Item-objects <code>toString()</code>
     * is used as row caption.
     * <li>{@link #ROW_HEADER_MODE_PROPERTY}: Property set with
     * {@link #setItemCaptionPropertyId(Object)} is used as row header.
     * <li>{@link #ROW_HEADER_MODE_EXPLICIT_DEFAULTS_ID}: Items Id-objects
     * <code>toString()</code> is used as row header. If caption is explicitly
     * specified, it overrides the id-caption.
     * <li>{@link #ROW_HEADER_MODE_EXPLICIT}: The row headers must be explicitly
     * specified.</li>
     * <li>{@link #ROW_HEADER_MODE_INDEX}: The index of the item is used as row
     * caption. The index mode can only be used with the containers implementing
     * <code>Container.Indexed</code> interface.</li>
     * </ul>
     * The default value is {@link #ROW_HEADER_MODE_HIDDEN}
     * </p>
     * 
     * @param mode
     *            the One of the modes listed above.
     */
    public void setRowHeaderMode(RowHeaderMode mode) {
        if (mode != null) {
            rowHeaderMode = mode;
            if (mode != RowHeaderMode.HIDDEN) {
                setItemCaptionMode(mode.getItemCaptionMode());
            }
            // Assures the visual refresh. No need to reset the page buffer
            // before
            // as the content has not changed, only the alignments.
            refreshRenderedCells();
        }
    }

    /**
     * Gets the row header mode.
     * 
     * @return the Row header mode.
     * @see #setRowHeaderMode(int)
     */
    public RowHeaderMode getRowHeaderMode() {
        return rowHeaderMode;
    }

    /**
     * Adds the new row to table and fill the visible cells (except generated
     * columns) with given values.
     * 
     * @param cells
     *            the Object array that is used for filling the visible cells
     *            new row. The types must be settable to visible column property
     *            types.
     * @param itemId
     *            the Id the new row. If null, a new id is automatically
     *            assigned. If given, the table cant already have a item with
     *            given id.
     * @return Returns item id for the new row. Returns null if operation fails.
     */
    public Object addItem(Object[] cells, Object itemId)
            throws UnsupportedOperationException {

        // remove generated columns from the list of columns being assigned
        final LinkedList<Object> availableCols = new LinkedList<Object>();
        for (Iterator<Object> it = visibleColumns.iterator(); it.hasNext();) {
            Object id = it.next();
            if (!columnGenerators.containsKey(id)) {
                availableCols.add(id);
            }
        }
        // Checks that a correct number of cells are given
        if (cells.length != availableCols.size()) {
            return null;
        }

        // Creates new item
        Item item;
        if (itemId == null) {
            itemId = items.addItem();
            if (itemId == null) {
                return null;
            }
            item = items.getItem(itemId);
        } else {
            item = items.addItem(itemId);
        }
        if (item == null) {
            return null;
        }

        // Fills the item properties
        for (int i = 0; i < availableCols.size(); i++) {
            item.getItemProperty(availableCols.get(i)).setValue(cells[i]);
        }

        if (!(items instanceof Container.ItemSetChangeNotifier)) {
            refreshRowCache();
        }

        return itemId;
    }

    /**
     * Discards and recreates the internal row cache. Call this if you make
     * changes that affect the rows but the information about the changes are
     * not automatically propagated to the Table.
     * <p>
     * Do not call this e.g. if you have updated the data model through a
     * Property. These types of changes are automatically propagated to the
     * Table.
     * <p>
     * A typical case when this is needed is if you update a generator (e.g.
     * CellStyleGenerator) and want to ensure that the rows are redrawn with new
     * styles.
     * <p>
     * <i>Note that calling this method is not cheap so avoid calling it
     * unnecessarily.</i>
     * 
     * @since 6.7.2
     */
    public void refreshRowCache() {
        resetPageBuffer();
        refreshRenderedCells();
    }

    @Override
    public void setContainerDataSource(Container newDataSource) {

        disableContentRefreshing();

        if (newDataSource == null) {
            newDataSource = new IndexedContainer();
        }

        // Assures that the data source is ordered by making unordered
        // containers ordered by wrapping them
        if (newDataSource instanceof Container.Ordered) {
            super.setContainerDataSource(newDataSource);
        } else {
            super.setContainerDataSource(new ContainerOrderedWrapper(
                    newDataSource));
        }

        // Resets page position
        currentPageFirstItemId = null;
        currentPageFirstItemIndex = 0;

        // Resets column properties
        if (collapsedColumns != null) {
            collapsedColumns.clear();
        }

        // columnGenerators 'override' properties, don't add the same id twice
        Collection<Object> col = new LinkedList<Object>();
        for (Iterator<?> it = getContainerPropertyIds().iterator(); it
                .hasNext();) {
            Object id = it.next();
            if (columnGenerators == null || !columnGenerators.containsKey(id)) {
                col.add(id);
            }
        }
        // generators added last
        if (columnGenerators != null && columnGenerators.size() > 0) {
            col.addAll(columnGenerators.keySet());
        }

        setVisibleColumns(col.toArray());

        // Assure visual refresh
        resetPageBuffer();

        enableContentRefreshing(true);
    }

    /**
     * Gets items ids from a range of key values
     * 
     * @param startRowKey
     *            The start key
     * @param endRowKey
     *            The end key
     * @return
     */
    private Set<Object> getItemIdsInRange(Object itemId, final int length) {
        HashSet<Object> ids = new HashSet<Object>();
        for (int i = 0; i < length; i++) {
            assert itemId != null; // should not be null unless client-server
                                   // are out of sync
            ids.add(itemId);
            itemId = nextItemId(itemId);
        }
        return ids;
    }

    /**
     * Handles selection if selection is a multiselection
     * 
     * @param variables
     *            The variables
     */
    private void handleSelectedItems(Map<String, Object> variables) {
        final String[] ka = (String[]) variables.get("selected");
        final String[] ranges = (String[]) variables.get("selectedRanges");

        Set<Object> renderedItemIds = getCurrentlyRenderedItemIds();

        @SuppressWarnings("unchecked")
        HashSet<Object> newValue = new HashSet<Object>(
                (Collection<Object>) getValue());

        if (variables.containsKey("clearSelections")) {
            // the client side has instructed to swipe all previous selections
            newValue.clear();
        } else {
            /*
             * first clear all selections that are currently rendered rows (the
             * ones that the client side counterpart is aware of)
             */
            newValue.removeAll(renderedItemIds);
        }

        /*
         * Then add (possibly some of them back) rows that are currently
         * selected on the client side (the ones that the client side is aware
         * of).
         */
        for (int i = 0; i < ka.length; i++) {
            // key to id
            final Object id = itemIdMapper.get(ka[i]);
            if (!isNullSelectionAllowed()
                    && (id == null || id == getNullSelectionItemId())) {
                // skip empty selection if nullselection is not allowed
                requestRepaint();
            } else if (id != null && containsId(id)) {
                newValue.add(id);
            }
        }

        /* Add range items aka shift clicked multiselection areas */
        if (ranges != null) {
            for (String range : ranges) {
                String[] split = range.split("-");
                Object startItemId = itemIdMapper.get(split[0]);
                int length = Integer.valueOf(split[1]);
                newValue.addAll(getItemIdsInRange(startItemId, length));
            }
        }

        if (!isNullSelectionAllowed() && newValue.isEmpty()) {
            // empty selection not allowed, keep old value
            requestRepaint();
            return;
        }

        setValue(newValue, true);

    }

    private Set<Object> getCurrentlyRenderedItemIds() {
        HashSet<Object> ids = new HashSet<Object>();
        if (pageBuffer != null) {
            for (int i = 0; i < pageBuffer[CELL_ITEMID].length; i++) {
                ids.add(pageBuffer[CELL_ITEMID][i]);
            }
        }
        return ids;
    }

    /* Component basics */

    /**
     * Invoked when the value of a variable has changed.
     * 
     * @see com.vaadin.ui.Select#changeVariables(java.lang.Object,
     *      java.util.Map)
     */
    @Override
    public void changeVariables(Object source, Map<String, Object> variables) {

        boolean clientNeedsContentRefresh = false;

        handleClickEvent(variables);

        handleColumnResizeEvent(variables);

        handleColumnWidthUpdates(variables);

        disableContentRefreshing();

        if (!isSelectable() && variables.containsKey("selected")) {
            // Not-selectable is a special case, AbstractSelect does not support
            // TODO could be optimized.
            variables = new HashMap<String, Object>(variables);
            variables.remove("selected");
        }

        /*
         * The AbstractSelect cannot handle the multiselection properly, instead
         * we handle it ourself
         */
        else if (isSelectable() && isMultiSelect()
                && variables.containsKey("selected")
                && multiSelectMode == MultiSelectMode.DEFAULT) {
            handleSelectedItems(variables);
            variables = new HashMap<String, Object>(variables);
            variables.remove("selected");
        }

        super.changeVariables(source, variables);

        // Client might update the pagelength if Table height is fixed
        if (variables.containsKey("pagelength")) {
            // Sets pageLength directly to avoid repaint that setter causes
            pageLength = (Integer) variables.get("pagelength");
        }

        // Page start index
        if (variables.containsKey("firstvisible")) {
            final Integer value = (Integer) variables.get("firstvisible");
            if (value != null) {
                setCurrentPageFirstItemIndex(value.intValue(), false);
            }
        }

        // Sets requested firstrow and rows for the next paint
        if (variables.containsKey("reqfirstrow")
                || variables.containsKey("reqrows")) {

            try {
                firstToBeRenderedInClient = ((Integer) variables
                        .get("firstToBeRendered")).intValue();
                lastToBeRenderedInClient = ((Integer) variables
                        .get("lastToBeRendered")).intValue();
            } catch (Exception e) {
                // FIXME: Handle exception
                getLogger().log(Level.FINER,
                        "Could not parse the first and/or last rows.", e);
            }

            // respect suggested rows only if table is not otherwise updated
            // (row caches emptied by other event)
            if (!containerChangeToBeRendered) {
                Integer value = (Integer) variables.get("reqfirstrow");
                if (value != null) {
                    reqFirstRowToPaint = value.intValue();
                }
                value = (Integer) variables.get("reqrows");
                if (value != null) {
                    reqRowsToPaint = value.intValue();
                    // sanity check
                    if (reqFirstRowToPaint + reqRowsToPaint > size()) {
                        reqRowsToPaint = size() - reqFirstRowToPaint;
                    }
                }
            }
            getLogger().finest(
                    "Client wants rows " + reqFirstRowToPaint + "-"
                            + (reqFirstRowToPaint + reqRowsToPaint - 1));
            clientNeedsContentRefresh = true;
        }

        if (!sortDisabled) {
            // Sorting
            boolean doSort = false;
            if (variables.containsKey("sortcolumn")) {
                final String colId = (String) variables.get("sortcolumn");
                if (colId != null && !"".equals(colId) && !"null".equals(colId)) {
                    final Object id = columnIdMap.get(colId);
                    setSortContainerPropertyId(id, false);
                    doSort = true;
                }
            }
            if (variables.containsKey("sortascending")) {
                final boolean state = ((Boolean) variables.get("sortascending"))
                        .booleanValue();
                if (state != sortAscending) {
                    setSortAscending(state, false);
                    doSort = true;
                }
            }
            if (doSort) {
                this.sort();
                resetPageBuffer();
            }
        }

        // Dynamic column hide/show and order
        // Update visible columns
        if (isColumnCollapsingAllowed()) {
            if (variables.containsKey("collapsedcolumns")) {
                try {
                    final Object[] ids = (Object[]) variables
                            .get("collapsedcolumns");
                    for (final Iterator<Object> it = visibleColumns.iterator(); it
                            .hasNext();) {
                        setColumnCollapsed(it.next(), false);
                    }
                    for (int i = 0; i < ids.length; i++) {
                        setColumnCollapsed(columnIdMap.get(ids[i].toString()),
                                true);
                    }
                } catch (final Exception e) {
                    // FIXME: Handle exception
                    getLogger().log(Level.FINER,
                            "Could not determine column collapsing state", e);
                }
                clientNeedsContentRefresh = true;
            }
        }
        if (isColumnReorderingAllowed()) {
            if (variables.containsKey("columnorder")) {
                try {
                    final Object[] ids = (Object[]) variables
                            .get("columnorder");
                    // need a real Object[], ids can be a String[]
                    final Object[] idsTemp = new Object[ids.length];
                    for (int i = 0; i < ids.length; i++) {
                        idsTemp[i] = columnIdMap.get(ids[i].toString());
                    }
                    setColumnOrder(idsTemp);
                    if (hasListeners(ColumnReorderEvent.class)) {
                        fireEvent(new ColumnReorderEvent(this));
                    }
                } catch (final Exception e) {
                    // FIXME: Handle exception
                    getLogger().log(Level.FINER,
                            "Could not determine column reordering state", e);
                }
                clientNeedsContentRefresh = true;
            }
        }

        enableContentRefreshing(clientNeedsContentRefresh);

        // Actions
        if (variables.containsKey("action")) {
            final StringTokenizer st = new StringTokenizer(
                    (String) variables.get("action"), ",");
            if (st.countTokens() == 2) {
                final Object itemId = itemIdMapper.get(st.nextToken());
                final Action action = actionMapper.get(st.nextToken());

                if (action != null && (itemId == null || containsId(itemId))
                        && actionHandlers != null) {
                    for (Handler ah : actionHandlers) {
                        ah.handleAction(action, this, itemId);
                    }
                }
            }
        }

    }

    /**
     * Handles click event
     * 
     * @param variables
     */
    private void handleClickEvent(Map<String, Object> variables) {

        // Item click event
        if (variables.containsKey("clickEvent")) {
            String key = (String) variables.get("clickedKey");
            Object itemId = itemIdMapper.get(key);
            Object propertyId = null;
            String colkey = (String) variables.get("clickedColKey");
            // click is not necessary on a property
            if (colkey != null) {
                propertyId = columnIdMap.get(colkey);
            }
            MouseEventDetails evt = MouseEventDetails
                    .deSerialize((String) variables.get("clickEvent"));
            Item item = getItem(itemId);
            if (item != null) {
                fireEvent(new ItemClickEvent(this, item, itemId, propertyId,
                        evt));
            }
        }

        // Header click event
        else if (variables.containsKey("headerClickEvent")) {

            MouseEventDetails details = MouseEventDetails
                    .deSerialize((String) variables.get("headerClickEvent"));

            Object cid = variables.get("headerClickCID");
            Object propertyId = null;
            if (cid != null) {
                propertyId = columnIdMap.get(cid.toString());
            }
            fireEvent(new HeaderClickEvent(this, propertyId, details));
        }

        // Footer click event
        else if (variables.containsKey("footerClickEvent")) {
            MouseEventDetails details = MouseEventDetails
                    .deSerialize((String) variables.get("footerClickEvent"));

            Object cid = variables.get("footerClickCID");
            Object propertyId = null;
            if (cid != null) {
                propertyId = columnIdMap.get(cid.toString());
            }
            fireEvent(new FooterClickEvent(this, propertyId, details));
        }
    }

    /**
     * Handles the column resize event sent by the client.
     * 
     * @param variables
     */
    private void handleColumnResizeEvent(Map<String, Object> variables) {
        if (variables.containsKey("columnResizeEventColumn")) {
            Object cid = variables.get("columnResizeEventColumn");
            Object propertyId = null;
            if (cid != null) {
                propertyId = columnIdMap.get(cid.toString());

                Object prev = variables.get("columnResizeEventPrev");
                int previousWidth = -1;
                if (prev != null) {
                    previousWidth = Integer.valueOf(prev.toString());
                }

                Object curr = variables.get("columnResizeEventCurr");
                int currentWidth = -1;
                if (curr != null) {
                    currentWidth = Integer.valueOf(curr.toString());
                }

                fireColumnResizeEvent(propertyId, previousWidth, currentWidth);
            }
        }
    }

    private void fireColumnResizeEvent(Object propertyId, int previousWidth,
            int currentWidth) {
        /*
         * Update the sizes on the server side. If a column previously had a
         * expand ratio and the user resized the column then the expand ratio
         * will be turned into a static pixel size.
         */
        setColumnWidth(propertyId, currentWidth);

        fireEvent(new ColumnResizeEvent(this, propertyId, previousWidth,
                currentWidth));
    }

    private void handleColumnWidthUpdates(Map<String, Object> variables) {
        if (variables.containsKey("columnWidthUpdates")) {
            String[] events = (String[]) variables.get("columnWidthUpdates");
            for (String str : events) {
                String[] eventDetails = str.split(":");
                Object propertyId = columnIdMap.get(eventDetails[0]);
                if (propertyId == null) {
                    propertyId = ROW_HEADER_FAKE_PROPERTY_ID;
                }
                int width = Integer.valueOf(eventDetails[1]);
                setColumnWidth(propertyId, width);
            }
        }
    }

    /**
     * Go to mode where content updates are not done. This is due we want to
     * bypass expensive content for some reason (like when we know we may have
     * other content changes on their way).
     * 
     * @return true if content refresh flag was enabled prior this call
     */
    protected boolean disableContentRefreshing() {
        boolean wasDisabled = isContentRefreshesEnabled;
        isContentRefreshesEnabled = false;
        return wasDisabled;
    }

    /**
     * Go to mode where content content refreshing has effect.
     * 
     * @param refreshContent
     *            true if content refresh needs to be done
     */
    protected void enableContentRefreshing(boolean refreshContent) {
        isContentRefreshesEnabled = true;
        if (refreshContent) {
            refreshRenderedCells();
            // Ensure that client gets a response
            requestRepaint();
        }
    }

    /*
     * (non-Javadoc)
     * 
     * @see com.vaadin.ui.AbstractSelect#paintContent(com.vaadin.
     * terminal.PaintTarget)
     */
    @Override
    public void paintContent(PaintTarget target) throws PaintException {
        /*
         * Body actions - Actions which has the target null and can be invoked
         * by right clicking on the table body.
         */
        final Set<Action> actionSet = findAndPaintBodyActions(target);

        final Object[][] cells = getVisibleCells();
        int rows = findNumRowsToPaint(target, cells);

        int total = size();
        if (shouldHideNullSelectionItem()) {
            total--;
            rows--;
        }

        // Table attributes
        paintTableAttributes(target, rows, total);

        paintVisibleColumnOrder(target);

        // Rows
        if (isPartialRowUpdate() && painted && !target.isFullRepaint()) {
            paintPartialRowUpdate(target, actionSet);
            /*
             * Send the page buffer indexes to ensure that the client side stays
             * in sync. Otherwise we _might_ have the situation where the client
             * side discards too few or too many rows, causing out of sync
             * issues.
             * 
             * This could probably be done for full repaints also to simplify
             * the client side.
             */
            int pageBufferLastIndex = pageBufferFirstIndex
                    + pageBuffer[CELL_ITEMID].length - 1;
            target.addAttribute(VScrollTable.ATTRIBUTE_PAGEBUFFER_FIRST,
                    pageBufferFirstIndex);
            target.addAttribute(VScrollTable.ATTRIBUTE_PAGEBUFFER_LAST,
                    pageBufferLastIndex);
        } else if (target.isFullRepaint() || isRowCacheInvalidated()) {
            paintRows(target, cells, actionSet);
            setRowCacheInvalidated(false);
        }

        paintSorting(target);

        resetVariablesAndPageBuffer(target);

        // Actions
        paintActions(target, actionSet);

        paintColumnOrder(target);

        // Available columns
        paintAvailableColumns(target);

        paintVisibleColumns(target);

        if (dropHandler != null) {
            dropHandler.getAcceptCriterion().paint(target);
        }

        painted = true;
    }

    private void setRowCacheInvalidated(boolean invalidated) {
        rowCacheInvalidated = invalidated;
    }

    protected boolean isRowCacheInvalidated() {
        return rowCacheInvalidated;
    }

    private void paintPartialRowUpdate(PaintTarget target, Set<Action> actionSet)
            throws PaintException {
        paintPartialRowUpdates(target, actionSet);
        paintPartialRowAdditions(target, actionSet);
    }

    private void paintPartialRowUpdates(PaintTarget target,
            Set<Action> actionSet) throws PaintException {
        final boolean[] iscomponent = findCellsWithComponents();

        int firstIx = getFirstUpdatedItemIndex();
        int count = getUpdatedRowCount();

        target.startTag("urows");
        target.addAttribute("firsturowix", firstIx);
        target.addAttribute("numurows", count);

        // Partial row updates bypass the normal caching mechanism.
        Object[][] cells = getVisibleCellsUpdateCacheRows(firstIx, count);
        for (int indexInRowbuffer = 0; indexInRowbuffer < count; indexInRowbuffer++) {
            final Object itemId = cells[CELL_ITEMID][indexInRowbuffer];

            if (shouldHideNullSelectionItem()) {
                // Remove null selection item if null selection is not allowed
                continue;
            }

            paintRow(target, cells, isEditable(), actionSet, iscomponent,
                    indexInRowbuffer, itemId);
        }
        target.endTag("urows");
    }

    private void paintPartialRowAdditions(PaintTarget target,
            Set<Action> actionSet) throws PaintException {
        final boolean[] iscomponent = findCellsWithComponents();

        int firstIx = getFirstAddedItemIndex();
        int count = getAddedRowCount();

        target.startTag("prows");

        if (!shouldHideAddedRows()) {
            getLogger().finest(
                    "Paint rows for add. Index: " + firstIx + ", count: "
                            + count + ".");

            // Partial row additions bypass the normal caching mechanism.
            Object[][] cells = getVisibleCellsInsertIntoCache(firstIx, count);
            if (cells[0].length < count) {
                // delete the rows below, since they will fall beyond the cache
                // page.
                target.addAttribute("delbelow", true);
                count = cells[0].length;
            }

            for (int indexInRowbuffer = 0; indexInRowbuffer < count; indexInRowbuffer++) {
                final Object itemId = cells[CELL_ITEMID][indexInRowbuffer];
                if (shouldHideNullSelectionItem()) {
                    // Remove null selection item if null selection is not
                    // allowed
                    continue;
                }

                paintRow(target, cells, isEditable(), actionSet, iscomponent,
                        indexInRowbuffer, itemId);
            }
        } else {
            getLogger().finest(
                    "Paint rows for remove. Index: " + firstIx + ", count: "
                            + count + ".");
            removeRowsFromCacheAndFillBottom(firstIx, count);
            target.addAttribute("hide", true);
        }

        target.addAttribute("firstprowix", firstIx);
        target.addAttribute("numprows", count);
        target.endTag("prows");
    }

    /**
     * Subclass and override this to enable partial row updates and additions,
     * which bypass the normal caching mechanism. This is useful for e.g.
     * TreeTable.
     * 
     * @return true if this update is a partial row update, false if not. For
     *         plain Table it is always false.
     */
    protected boolean isPartialRowUpdate() {
        return false;
    }

    /**
     * Subclass and override this to enable partial row additions, bypassing the
     * normal caching mechanism. This is useful for e.g. TreeTable, where
     * expanding a node should only fetch and add the items inside of that node.
     * 
     * @return The index of the first added item. For plain Table it is always
     *         0.
     */
    protected int getFirstAddedItemIndex() {
        return 0;
    }

    /**
     * Subclass and override this to enable partial row additions, bypassing the
     * normal caching mechanism. This is useful for e.g. TreeTable, where
     * expanding a node should only fetch and add the items inside of that node.
     * 
     * @return the number of rows to be added, starting at the index returned by
     *         {@link #getFirstAddedItemIndex()}. For plain Table it is always
     *         0.
     */
    protected int getAddedRowCount() {
        return 0;
    }

    /**
     * Subclass and override this to enable removing of rows, bypassing the
     * normal caching and lazy loading mechanism. This is useful for e.g.
     * TreeTable, when you need to hide certain rows as a node is collapsed.
     * 
     * This should return true if the rows pointed to by
     * {@link #getFirstAddedItemIndex()} and {@link #getAddedRowCount()} should
     * be hidden instead of added.
     * 
     * @return whether the rows to add (see {@link #getFirstAddedItemIndex()}
     *         and {@link #getAddedRowCount()}) should be added or hidden. For
     *         plain Table it is always false.
     */
    protected boolean shouldHideAddedRows() {
        return false;
    }

    /**
     * Subclass and override this to enable partial row updates, bypassing the
     * normal caching and lazy loading mechanism. This is useful for updating
     * the state of certain rows, e.g. in the TreeTable the collapsed state of a
     * single node is updated using this mechanism.
     * 
     * @return the index of the first item to be updated. For plain Table it is
     *         always 0.
     */
    protected int getFirstUpdatedItemIndex() {
        return 0;
    }

    /**
     * Subclass and override this to enable partial row updates, bypassing the
     * normal caching and lazy loading mechanism. This is useful for updating
     * the state of certain rows, e.g. in the TreeTable the collapsed state of a
     * single node is updated using this mechanism.
     * 
     * @return the number of rows to update, starting at the index returned by
     *         {@link #getFirstUpdatedItemIndex()}. For plain table it is always
     *         0.
     */
    protected int getUpdatedRowCount() {
        return 0;
    }

    private void paintTableAttributes(PaintTarget target, int rows, int total)
            throws PaintException {
        paintTabIndex(target);
        paintDragMode(target);
        paintSelectMode(target);

        if (cacheRate != CACHE_RATE_DEFAULT) {
            target.addAttribute("cr", cacheRate);
        }

        target.addAttribute("cols", getVisibleColumns().length);
        target.addAttribute("rows", rows);

        target.addAttribute("firstrow",
                (reqFirstRowToPaint >= 0 ? reqFirstRowToPaint
                        : firstToBeRenderedInClient));
        target.addAttribute("totalrows", total);
        if (getPageLength() != 0) {
            target.addAttribute("pagelength", getPageLength());
        }
        if (areColumnHeadersEnabled()) {
            target.addAttribute("colheaders", true);
        }
        if (rowHeadersAreEnabled()) {
            target.addAttribute("rowheaders", true);
        }

        target.addAttribute("colfooters", columnFootersVisible);

        // The cursors are only shown on pageable table
        if (getCurrentPageFirstItemIndex() != 0 || getPageLength() > 0) {
            target.addVariable(this, "firstvisible",
                    getCurrentPageFirstItemIndex());
        }
    }

    /**
     * Resets and paints "to be painted next" variables. Also reset pageBuffer
     */
    private void resetVariablesAndPageBuffer(PaintTarget target)
            throws PaintException {
        reqFirstRowToPaint = -1;
        reqRowsToPaint = -1;
        containerChangeToBeRendered = false;
        target.addVariable(this, "reqrows", reqRowsToPaint);
        target.addVariable(this, "reqfirstrow", reqFirstRowToPaint);
    }

    private boolean areColumnHeadersEnabled() {
        return getColumnHeaderMode() != ColumnHeaderMode.HIDDEN;
    }

    private void paintVisibleColumns(PaintTarget target) throws PaintException {
        target.startTag("visiblecolumns");
        if (rowHeadersAreEnabled()) {
            target.startTag("column");
            target.addAttribute("cid", ROW_HEADER_COLUMN_KEY);
            paintColumnWidth(target, ROW_HEADER_FAKE_PROPERTY_ID);
            target.endTag("column");
        }
        final Collection<?> sortables = getSortableContainerPropertyIds();
        for (Object colId : visibleColumns) {
            if (colId != null) {
                target.startTag("column");
                target.addAttribute("cid", columnIdMap.key(colId));
                final String head = getColumnHeader(colId);
                target.addAttribute("caption", (head != null ? head : ""));
                final String foot = getColumnFooter(colId);
                target.addAttribute("fcaption", (foot != null ? foot : ""));
                if (isColumnCollapsed(colId)) {
                    target.addAttribute("collapsed", true);
                }
                if (areColumnHeadersEnabled()) {
                    if (getColumnIcon(colId) != null) {
                        target.addAttribute("icon", getColumnIcon(colId));
                    }
                    if (sortables.contains(colId)) {
                        target.addAttribute("sortable", true);
                    }
                }
                if (!Align.LEFT.equals(getColumnAlignment(colId))) {
                    target.addAttribute("align", getColumnAlignment(colId)
                            .toString());
                }
                paintColumnWidth(target, colId);
                target.endTag("column");
            }
        }
        target.endTag("visiblecolumns");
    }

    private void paintAvailableColumns(PaintTarget target)
            throws PaintException {
        if (columnCollapsingAllowed) {
            final HashSet<Object> collapsedCols = new HashSet<Object>();
            for (Object colId : visibleColumns) {
                if (isColumnCollapsed(colId)) {
                    collapsedCols.add(colId);
                }
            }
            final String[] collapsedKeys = new String[collapsedCols.size()];
            int nextColumn = 0;
            for (Object colId : visibleColumns) {
                if (isColumnCollapsed(colId)) {
                    collapsedKeys[nextColumn++] = columnIdMap.key(colId);
                }
            }
            target.addVariable(this, "collapsedcolumns", collapsedKeys);

            final String[] noncollapsibleKeys = new String[noncollapsibleColumns
                    .size()];
            nextColumn = 0;
            for (Object colId : noncollapsibleColumns) {
                noncollapsibleKeys[nextColumn++] = columnIdMap.key(colId);
            }
            target.addVariable(this, "noncollapsiblecolumns",
                    noncollapsibleKeys);
        }

    }

    private void paintActions(PaintTarget target, final Set<Action> actionSet)
            throws PaintException {
        if (!actionSet.isEmpty()) {
            target.addVariable(this, "action", "");
            target.startTag("actions");
            for (Action a : actionSet) {
                target.startTag("action");
                if (a.getCaption() != null) {
                    target.addAttribute("caption", a.getCaption());
                }
                if (a.getIcon() != null) {
                    target.addAttribute("icon", a.getIcon());
                }
                target.addAttribute("key", actionMapper.key(a));
                target.endTag("action");
            }
            target.endTag("actions");
        }
    }

    private void paintColumnOrder(PaintTarget target) throws PaintException {
        if (columnReorderingAllowed) {
            final String[] colorder = new String[visibleColumns.size()];
            int i = 0;
            for (Object colId : visibleColumns) {
                colorder[i++] = columnIdMap.key(colId);
            }
            target.addVariable(this, "columnorder", colorder);
        }
    }

    private void paintSorting(PaintTarget target) throws PaintException {
        // Sorting
        if (getContainerDataSource() instanceof Container.Sortable) {
            target.addVariable(this, "sortcolumn",
                    columnIdMap.key(sortContainerPropertyId));
            target.addVariable(this, "sortascending", sortAscending);
        }
    }

    private void paintRows(PaintTarget target, final Object[][] cells,
            final Set<Action> actionSet) throws PaintException {
        final boolean[] iscomponent = findCellsWithComponents();

        target.startTag("rows");
        // cells array contains all that are supposed to be visible on client,
        // but we'll start from the one requested by client
        int start = 0;
        if (reqFirstRowToPaint != -1 && firstToBeRenderedInClient != -1) {
            start = reqFirstRowToPaint - firstToBeRenderedInClient;
        }
        int end = cells[0].length;
        if (reqRowsToPaint != -1) {
            end = start + reqRowsToPaint;
        }
        // sanity check
        if (lastToBeRenderedInClient != -1 && lastToBeRenderedInClient < end) {
            end = lastToBeRenderedInClient + 1;
        }
        if (start > cells[CELL_ITEMID].length || start < 0) {
            start = 0;
        }
        if (end > cells[CELL_ITEMID].length) {
            end = cells[CELL_ITEMID].length;
        }

        for (int indexInRowbuffer = start; indexInRowbuffer < end; indexInRowbuffer++) {
            final Object itemId = cells[CELL_ITEMID][indexInRowbuffer];

            if (shouldHideNullSelectionItem()) {
                // Remove null selection item if null selection is not allowed
                continue;
            }

            paintRow(target, cells, isEditable(), actionSet, iscomponent,
                    indexInRowbuffer, itemId);
        }
        target.endTag("rows");
    }

    private boolean[] findCellsWithComponents() {
        final boolean[] isComponent = new boolean[visibleColumns.size()];
        int ix = 0;
        for (Object columnId : visibleColumns) {
            if (columnGenerators.containsKey(columnId)) {
                isComponent[ix++] = true;
            } else {
                final Class<?> colType = getType(columnId);
                isComponent[ix++] = colType != null
                        && Component.class.isAssignableFrom(colType);
            }
        }
        return isComponent;
    }

    private void paintVisibleColumnOrder(PaintTarget target) {
        // Visible column order
        final ArrayList<String> visibleColOrder = new ArrayList<String>();
        for (Object columnId : visibleColumns) {
            if (!isColumnCollapsed(columnId)) {
                visibleColOrder.add(columnIdMap.key(columnId));
            }
        }
        target.addAttribute("vcolorder", visibleColOrder.toArray());
    }

    private Set<Action> findAndPaintBodyActions(PaintTarget target) {
        Set<Action> actionSet = new LinkedHashSet<Action>();
        if (actionHandlers != null) {
            final ArrayList<String> keys = new ArrayList<String>();
            for (Handler ah : actionHandlers) {
                // Getting actions for the null item, which in this case means
                // the body item
                final Action[] actions = ah.getActions(null, this);
                if (actions != null) {
                    for (Action action : actions) {
                        actionSet.add(action);
                        keys.add(actionMapper.key(action));
                    }
                }
            }
            target.addAttribute("alb", keys.toArray());
        }
        return actionSet;
    }

    private boolean shouldHideNullSelectionItem() {
        return !isNullSelectionAllowed() && getNullSelectionItemId() != null
                && containsId(getNullSelectionItemId());
    }

    private int findNumRowsToPaint(PaintTarget target, final Object[][] cells)
            throws PaintException {
        int rows;
        if (reqRowsToPaint >= 0) {
            rows = reqRowsToPaint;
        } else {
            rows = cells[0].length;
            if (alwaysRecalculateColumnWidths) {
                // TODO experimental feature for now: tell the client to
                // recalculate column widths.
                // We'll only do this for paints that do not originate from
                // table scroll/cache requests (i.e when reqRowsToPaint<0)
                target.addAttribute("recalcWidths", true);
            }
        }
        return rows;
    }

    private void paintSelectMode(PaintTarget target) throws PaintException {
        if (multiSelectMode != MultiSelectMode.DEFAULT) {
            target.addAttribute("multiselectmode", multiSelectMode.ordinal());
        }
        if (isSelectable()) {
            target.addAttribute("selectmode", (isMultiSelect() ? "multi"
                    : "single"));
        } else {
            target.addAttribute("selectmode", "none");
        }
        if (!isNullSelectionAllowed()) {
            target.addAttribute("nsa", false);
        }

        // selection support
        // The select variable is only enabled if selectable
        if (isSelectable()) {
            target.addVariable(this, "selected", findSelectedKeys());
        }
    }

    private String[] findSelectedKeys() {
        LinkedList<String> selectedKeys = new LinkedList<String>();
        if (isMultiSelect()) {
            HashSet<?> sel = new HashSet<Object>((Set<?>) getValue());
            Collection<?> vids = getVisibleItemIds();
            for (Iterator<?> it = vids.iterator(); it.hasNext();) {
                Object id = it.next();
                if (sel.contains(id)) {
                    selectedKeys.add(itemIdMapper.key(id));
                }
            }
        } else {
            Object value = getValue();
            if (value == null) {
                value = getNullSelectionItemId();
            }
            if (value != null) {
                selectedKeys.add(itemIdMapper.key(value));
            }
        }
        return selectedKeys.toArray(new String[selectedKeys.size()]);
    }

    private void paintDragMode(PaintTarget target) throws PaintException {
        if (dragMode != TableDragMode.NONE) {
            target.addAttribute("dragmode", dragMode.ordinal());
        }
    }

    private void paintTabIndex(PaintTarget target) throws PaintException {
        // The tab ordering number
        if (getTabIndex() > 0) {
            target.addAttribute("tabindex", getTabIndex());
        }
    }

    private void paintColumnWidth(PaintTarget target, final Object columnId)
            throws PaintException {
        if (columnWidths.containsKey(columnId)) {
            if (getColumnWidth(columnId) > -1) {
                target.addAttribute("width",
                        String.valueOf(getColumnWidth(columnId)));
            } else {
                target.addAttribute("er", getColumnExpandRatio(columnId));
            }
        }
    }

    private boolean rowHeadersAreEnabled() {
        return getRowHeaderMode() != ROW_HEADER_MODE_HIDDEN;
    }

    private void paintRow(PaintTarget target, final Object[][] cells,
            final boolean iseditable, final Set<Action> actionSet,
            final boolean[] iscomponent, int indexInRowbuffer,
            final Object itemId) throws PaintException {
        target.startTag("tr");

        paintRowAttributes(target, cells, actionSet, indexInRowbuffer, itemId);

        // cells
        int currentColumn = 0;
        for (final Iterator<Object> it = visibleColumns.iterator(); it
                .hasNext(); currentColumn++) {
            final Object columnId = it.next();
            if (columnId == null || isColumnCollapsed(columnId)) {
                continue;
            }
            /*
             * For each cell, if a cellStyleGenerator is specified, get the
             * specific style for the cell. If there is any, add it to the
             * target.
             */
            if (cellStyleGenerator != null) {
                String cellStyle = cellStyleGenerator
                        .getStyle(itemId, columnId);
                if (cellStyle != null && !cellStyle.equals("")) {
                    target.addAttribute("style-" + columnIdMap.key(columnId),
                            cellStyle);
                }
            }

            if ((iscomponent[currentColumn] || iseditable || cells[CELL_GENERATED_ROW][indexInRowbuffer] != null)
                    && Component.class.isInstance(cells[CELL_FIRSTCOL
                            + currentColumn][indexInRowbuffer])) {
                final Component c = (Component) cells[CELL_FIRSTCOL
                        + currentColumn][indexInRowbuffer];
                if (c == null) {
                    target.addText("");
                    paintCellTooltips(target, itemId, columnId);
                } else {
                    LegacyPaint.paint(c, target);
                }
            } else {
                target.addText((String) cells[CELL_FIRSTCOL + currentColumn][indexInRowbuffer]);
                paintCellTooltips(target, itemId, columnId);
            }
        }

        target.endTag("tr");
    }

    private void paintCellTooltips(PaintTarget target, Object itemId,
            Object columnId) throws PaintException {
        if (itemDescriptionGenerator != null) {
            String itemDescription = itemDescriptionGenerator
                    .generateDescription(this, itemId, columnId);
            if (itemDescription != null && !itemDescription.equals("")) {
                target.addAttribute("descr-" + columnIdMap.key(columnId),
                        itemDescription);
            }
        }
    }

    private void paintRowTooltips(PaintTarget target, Object itemId)
            throws PaintException {
        if (itemDescriptionGenerator != null) {
            String rowDescription = itemDescriptionGenerator
                    .generateDescription(this, itemId, null);
            if (rowDescription != null && !rowDescription.equals("")) {
                target.addAttribute("rowdescr", rowDescription);
            }
        }
    }

    private void paintRowAttributes(PaintTarget target, final Object[][] cells,
            final Set<Action> actionSet, int indexInRowbuffer,
            final Object itemId) throws PaintException {
        // tr attributes

        paintRowIcon(target, cells, indexInRowbuffer);
        paintRowHeader(target, cells, indexInRowbuffer);
        paintGeneratedRowInfo(target, cells, indexInRowbuffer);
        target.addAttribute("key",
                Integer.parseInt(cells[CELL_KEY][indexInRowbuffer].toString()));

        if (isSelected(itemId)) {
            target.addAttribute("selected", true);
        }

        // Actions
        if (actionHandlers != null) {
            final ArrayList<String> keys = new ArrayList<String>();
            for (Handler ah : actionHandlers) {
                final Action[] aa = ah.getActions(itemId, this);
                if (aa != null) {
                    for (int ai = 0; ai < aa.length; ai++) {
                        final String key = actionMapper.key(aa[ai]);
                        actionSet.add(aa[ai]);
                        keys.add(key);
                    }
                }
            }
            target.addAttribute("al", keys.toArray());
        }

        /*
         * For each row, if a cellStyleGenerator is specified, get the specific
         * style for the cell, using null as propertyId. If there is any, add it
         * to the target.
         */
        if (cellStyleGenerator != null) {
            String rowStyle = cellStyleGenerator.getStyle(itemId, null);
            if (rowStyle != null && !rowStyle.equals("")) {
                target.addAttribute("rowstyle", rowStyle);
            }
        }

        paintRowTooltips(target, itemId);

        paintRowAttributes(target, itemId);
    }

    private void paintGeneratedRowInfo(PaintTarget target, Object[][] cells,
            int indexInRowBuffer) throws PaintException {
        GeneratedRow generatedRow = (GeneratedRow) cells[CELL_GENERATED_ROW][indexInRowBuffer];
        if (generatedRow != null) {
            target.addAttribute("gen_html", generatedRow.isHtmlContentAllowed());
            target.addAttribute("gen_span", generatedRow.isSpanColumns());
            target.addAttribute("gen_widget",
                    generatedRow.getValue() instanceof Component);
        }
    }

    protected void paintRowHeader(PaintTarget target, Object[][] cells,
            int indexInRowbuffer) throws PaintException {
        if (rowHeadersAreEnabled()) {
            if (cells[CELL_HEADER][indexInRowbuffer] != null) {
                target.addAttribute("caption",
                        (String) cells[CELL_HEADER][indexInRowbuffer]);
            }
        }

    }

    protected void paintRowIcon(PaintTarget target, final Object[][] cells,
            int indexInRowbuffer) throws PaintException {
        if (rowHeadersAreEnabled()
                && cells[CELL_ICON][indexInRowbuffer] != null) {
            target.addAttribute("icon",
                    (Resource) cells[CELL_ICON][indexInRowbuffer]);
        }
    }

    /**
     * A method where extended Table implementations may add their custom
     * attributes for rows.
     * 
     * @param target
     * @param itemId
     */
    protected void paintRowAttributes(PaintTarget target, Object itemId)
            throws PaintException {

    }

    /**
     * Gets the cached visible table contents.
     * 
     * @return the cached visible table contents.
     */
    private Object[][] getVisibleCells() {
        if (pageBuffer == null) {
            refreshRenderedCells();
        }
        return pageBuffer;
    }

    /**
     * Gets the value of property.
     * 
     * By default if the table is editable the fieldFactory is used to create
     * editors for table cells. Otherwise formatPropertyValue is used to format
     * the value representation.
     * 
     * @param rowId
     *            the Id of the row (same as item Id).
     * @param colId
     *            the Id of the column.
     * @param property
     *            the Property to be presented.
     * @return Object Either formatted value or Component for field.
     * @see #setTableFieldFactory(TableFieldFactory)
     */
    protected Object getPropertyValue(Object rowId, Object colId,
            Property property) {
        if (isEditable() && fieldFactory != null) {
            final Field<?> f = fieldFactory.createField(
                    getContainerDataSource(), rowId, colId, this);
            if (f != null) {
                // Remember that we have made this association so we can remove
                // it when the component is removed
                associatedProperties.put(f, property);
                bindPropertyToField(rowId, colId, property, f);
                return f;
            }
        }

        return formatPropertyValue(rowId, colId, property);
    }

    /**
     * Binds an item property to a field generated by TableFieldFactory. The
     * default behavior is to bind property straight to Field. If
     * Property.Viewer type property (e.g. PropertyFormatter) is already set for
     * field, the property is bound to that Property.Viewer.
     * 
     * @param rowId
     * @param colId
     * @param property
     * @param field
     * @since 6.7.3
     */
    protected void bindPropertyToField(Object rowId, Object colId,
            Property property, Field field) {
        // check if field has a property that is Viewer set. In that case we
        // expect developer has e.g. PropertyFormatter that he wishes to use and
        // assign the property to the Viewer instead.
        boolean hasFilterProperty = field.getPropertyDataSource() != null
                && (field.getPropertyDataSource() instanceof Property.Viewer);
        if (hasFilterProperty) {
            ((Property.Viewer) field.getPropertyDataSource())
                    .setPropertyDataSource(property);
        } else {
            field.setPropertyDataSource(property);
        }
    }

    /**
     * Formats table cell property values. By default the property.toString()
     * and return a empty string for null properties.
     * 
     * @param rowId
     *            the Id of the row (same as item Id).
     * @param colId
     *            the Id of the column.
     * @param property
     *            the Property to be formatted.
     * @return the String representation of property and its value.
     * @since 3.1
     */
    protected String formatPropertyValue(Object rowId, Object colId,
            Property<?> property) {
        if (property == null) {
            return "";
        }
        Converter<String, Object> converter = null;

        if (hasConverter(colId)) {
            converter = getConverter(colId);
        } else {
            Application app = Application.getCurrentApplication();
            if (app != null) {
                converter = (Converter<String, Object>) app
                        .getConverterFactory().createConverter(String.class,
                                property.getType());
            }
        }
        Object value = property.getValue();
        if (converter != null) {
            return converter.convertToPresentation(value, getLocale());
        }
        return (null != value) ? value.toString() : "";
    }

    /* Action container */

    /**
     * Registers a new action handler for this container
     * 
     * @see com.vaadin.event.Action.Container#addActionHandler(Action.Handler)
     */
    public void addActionHandler(Action.Handler actionHandler) {

        if (actionHandler != null) {

            if (actionHandlers == null) {
                actionHandlers = new LinkedList<Handler>();
                actionMapper = new KeyMapper<Action>();
            }

            if (!actionHandlers.contains(actionHandler)) {
                actionHandlers.add(actionHandler);
                // Assures the visual refresh. No need to reset the page buffer
                // before as the content has not changed, only the action
                // handlers.
                refreshRenderedCells();
            }

        }
    }

    /**
     * Removes a previously registered action handler for the contents of this
     * container.
     * 
     * @see com.vaadin.event.Action.Container#removeActionHandler(Action.Handler)
     */
    public void removeActionHandler(Action.Handler actionHandler) {

        if (actionHandlers != null && actionHandlers.contains(actionHandler)) {

            actionHandlers.remove(actionHandler);

            if (actionHandlers.isEmpty()) {
                actionHandlers = null;
                actionMapper = null;
            }

            // Assures the visual refresh. No need to reset the page buffer
            // before as the content has not changed, only the action
            // handlers.
            refreshRenderedCells();
        }
    }

    /**
     * Removes all action handlers
     */
    public void removeAllActionHandlers() {
        actionHandlers = null;
        actionMapper = null;
        // Assures the visual refresh. No need to reset the page buffer
        // before as the content has not changed, only the action
        // handlers.
        refreshRenderedCells();
    }

    /* Property value change listening support */

    /**
     * Notifies this listener that the Property's value has changed.
     * 
     * Also listens changes in rendered items to refresh content area.
     * 
     * @see com.vaadin.data.Property.ValueChangeListener#valueChange(Property.ValueChangeEvent)
     */
    @Override
    public void valueChange(Property.ValueChangeEvent event) {
        if (event.getProperty() == this
                || event.getProperty() == getPropertyDataSource()) {
            super.valueChange(event);
        } else {
            refreshRowCache();
            containerChangeToBeRendered = true;
        }
        requestRepaint();
    }

    /**
     * Clears the current page buffer. Call this before
     * {@link #refreshRenderedCells()} to ensure that all content is updated
     * from the properties.
     */
    protected void resetPageBuffer() {
        firstToBeRenderedInClient = -1;
        lastToBeRenderedInClient = -1;
        reqFirstRowToPaint = -1;
        reqRowsToPaint = -1;
        pageBuffer = null;
    }

    /**
     * Notifies the component that it is connected to an application.
     * 
     * @see com.vaadin.ui.Component#attach()
     */
    @Override
    public void attach() {
        super.attach();

        refreshRenderedCells();
    }

    /**
     * Notifies the component that it is detached from the application
     * 
     * @see com.vaadin.ui.Component#detach()
     */
    @Override
    public void detach() {
        super.detach();
    }

    /**
     * Removes all Items from the Container.
     * 
     * @see com.vaadin.data.Container#removeAllItems()
     */
    @Override
    public boolean removeAllItems() {
        currentPageFirstItemId = null;
        currentPageFirstItemIndex = 0;
        return super.removeAllItems();
    }

    /**
     * Removes the Item identified by <code>ItemId</code> from the Container.
     * 
     * @see com.vaadin.data.Container#removeItem(Object)
     */
    @Override
    public boolean removeItem(Object itemId) {
        final Object nextItemId = nextItemId(itemId);
        final boolean ret = super.removeItem(itemId);
        if (ret && (itemId != null) && (itemId.equals(currentPageFirstItemId))) {
            currentPageFirstItemId = nextItemId;
        }
        if (!(items instanceof Container.ItemSetChangeNotifier)) {
            refreshRowCache();
        }
        return ret;
    }

    /**
     * Removes a Property specified by the given Property ID from the Container.
     * 
     * @see com.vaadin.data.Container#removeContainerProperty(Object)
     */
    @Override
    public boolean removeContainerProperty(Object propertyId)
            throws UnsupportedOperationException {

        // If a visible property is removed, remove the corresponding column
        visibleColumns.remove(propertyId);
        columnAlignments.remove(propertyId);
        columnIcons.remove(propertyId);
        columnHeaders.remove(propertyId);
        columnFooters.remove(propertyId);

        return super.removeContainerProperty(propertyId);
    }

    /**
     * Adds a new property to the table and show it as a visible column.
     * 
     * @param propertyId
     *            the Id of the proprty.
     * @param type
     *            the class of the property.
     * @param defaultValue
     *            the default value given for all existing items.
     * @see com.vaadin.data.Container#addContainerProperty(Object, Class,
     *      Object)
     */
    @Override
    public boolean addContainerProperty(Object propertyId, Class<?> type,
            Object defaultValue) throws UnsupportedOperationException {

        boolean visibleColAdded = false;
        if (!visibleColumns.contains(propertyId)) {
            visibleColumns.add(propertyId);
            visibleColAdded = true;
        }

        if (!super.addContainerProperty(propertyId, type, defaultValue)) {
            if (visibleColAdded) {
                visibleColumns.remove(propertyId);
            }
            return false;
        }
        if (!(items instanceof Container.PropertySetChangeNotifier)) {
            refreshRowCache();
        }
        return true;
    }

    /**
     * Adds a new property to the table and show it as a visible column.
     * 
     * @param propertyId
     *            the Id of the proprty
     * @param type
     *            the class of the property
     * @param defaultValue
     *            the default value given for all existing items
     * @param columnHeader
     *            the Explicit header of the column. If explicit header is not
     *            needed, this should be set null.
     * @param columnIcon
     *            the Icon of the column. If icon is not needed, this should be
     *            set null.
     * @param columnAlignment
     *            the Alignment of the column. Null implies align left.
     * @throws UnsupportedOperationException
     *             if the operation is not supported.
     * @see com.vaadin.data.Container#addContainerProperty(Object, Class,
     *      Object)
     */
    public boolean addContainerProperty(Object propertyId, Class<?> type,
            Object defaultValue, String columnHeader, Resource columnIcon,
            Align columnAlignment) throws UnsupportedOperationException {
        if (!this.addContainerProperty(propertyId, type, defaultValue)) {
            return false;
        }
        setColumnAlignment(propertyId, columnAlignment);
        setColumnHeader(propertyId, columnHeader);
        setColumnIcon(propertyId, columnIcon);
        return true;
    }

    /**
     * Adds a generated column to the Table.
     * <p>
     * A generated column is a column that exists only in the Table, not as a
     * property in the underlying Container. It shows up just as a regular
     * column.
     * </p>
     * <p>
     * A generated column will override a property with the same id, so that the
     * generated column is shown instead of the column representing the
     * property. Note that getContainerProperty() will still get the real
     * property.
     * </p>
     * <p>
     * Table will not listen to value change events from properties overridden
     * by generated columns. If the content of your generated column depends on
     * properties that are not directly visible in the table, attach value
     * change listener to update the content on all depended properties.
     * Otherwise your UI might not get updated as expected.
     * </p>
     * <p>
     * Also note that getVisibleColumns() will return the generated columns,
     * while getContainerPropertyIds() will not.
     * </p>
     * 
     * @param id
     *            the id of the column to be added
     * @param generatedColumn
     *            the {@link ColumnGenerator} to use for this column
     */
    public void addGeneratedColumn(Object id, ColumnGenerator generatedColumn) {
        if (generatedColumn == null) {
            throw new IllegalArgumentException(
                    "Can not add null as a GeneratedColumn");
        }
        if (columnGenerators.containsKey(id)) {
            throw new IllegalArgumentException(
                    "Can not add the same GeneratedColumn twice, id:" + id);
        } else {
            columnGenerators.put(id, generatedColumn);
            /*
             * add to visible column list unless already there (overriding
             * column from DS)
             */
            if (!visibleColumns.contains(id)) {
                visibleColumns.add(id);
            }
            refreshRowCache();
        }
    }

    /**
     * Returns the ColumnGenerator used to generate the given column.
     * 
     * @param columnId
     *            The id of the generated column
     * @return The ColumnGenerator used for the given columnId or null.
     */
    public ColumnGenerator getColumnGenerator(Object columnId)
            throws IllegalArgumentException {
        return columnGenerators.get(columnId);
    }

    /**
     * Removes a generated column previously added with addGeneratedColumn.
     * 
     * @param columnId
     *            id of the generated column to remove
     * @return true if the column could be removed (existed in the Table)
     */
    public boolean removeGeneratedColumn(Object columnId) {
        if (columnGenerators.containsKey(columnId)) {
            columnGenerators.remove(columnId);
            // remove column from visibleColumns list unless it exists in
            // container (generator previously overrode this column)
            if (!items.getContainerPropertyIds().contains(columnId)) {
                visibleColumns.remove(columnId);
            }
            refreshRowCache();
            return true;
        } else {
            return false;
        }
    }

    /**
     * Returns item identifiers of the items which are currently rendered on the
     * client.
     * <p>
     * Note, that some due to historical reasons the name of the method is bit
     * misleading. Some items may be partly or totally out of the viewport of
     * the table's scrollable area. Actually detecting rows which can be
     * actually seen by the end user may be problematic due to the client server
     * architecture. Using {@link #getCurrentPageFirstItemId()} combined with
     * {@link #getPageLength()} may produce good enough estimates in some
     * situations.
     * 
     * @see com.vaadin.ui.Select#getVisibleItemIds()
     */
    @Override
    public Collection<?> getVisibleItemIds() {

        final LinkedList<Object> visible = new LinkedList<Object>();

        final Object[][] cells = getVisibleCells();
        // may be null if the table has not been rendered yet (e.g. not attached
        // to a layout)
        if (null != cells) {
            for (int i = 0; i < cells[CELL_ITEMID].length; i++) {
                visible.add(cells[CELL_ITEMID][i]);
            }
        }

        return visible;
    }

    /**
     * Container datasource item set change. Table must flush its buffers on
     * change.
     * 
     * @see com.vaadin.data.Container.ItemSetChangeListener#containerItemSetChange(com.vaadin.data.Container.ItemSetChangeEvent)
     */
    @Override
    public void containerItemSetChange(Container.ItemSetChangeEvent event) {
        super.containerItemSetChange(event);

        // ensure that page still has first item in page, ignore buffer refresh
        // (forced in this method)
        setCurrentPageFirstItemIndex(getCurrentPageFirstItemIndex(), false);
        refreshRowCache();
    }

    /**
     * Container datasource property set change. Table must flush its buffers on
     * change.
     * 
     * @see com.vaadin.data.Container.PropertySetChangeListener#containerPropertySetChange(com.vaadin.data.Container.PropertySetChangeEvent)
     */
    @Override
    public void containerPropertySetChange(
            Container.PropertySetChangeEvent event) {
        disableContentRefreshing();
        super.containerPropertySetChange(event);

        // sanitetize visibleColumns. note that we are not adding previously
        // non-existing properties as columns
        Collection<?> containerPropertyIds = getContainerDataSource()
                .getContainerPropertyIds();

        LinkedList<Object> newVisibleColumns = new LinkedList<Object>(
                visibleColumns);
        for (Iterator<Object> iterator = newVisibleColumns.iterator(); iterator
                .hasNext();) {
            Object id = iterator.next();
            if (!(containerPropertyIds.contains(id) || columnGenerators
                    .containsKey(id))) {
                iterator.remove();
            }
        }
        setVisibleColumns(newVisibleColumns.toArray());
        // same for collapsed columns
        for (Iterator<Object> iterator = collapsedColumns.iterator(); iterator
                .hasNext();) {
            Object id = iterator.next();
            if (!(containerPropertyIds.contains(id) || columnGenerators
                    .containsKey(id))) {
                iterator.remove();
            }
        }

        resetPageBuffer();
        enableContentRefreshing(true);
    }

    /**
     * Adding new items is not supported.
     * 
     * @throws UnsupportedOperationException
     *             if set to true.
     * @see com.vaadin.ui.Select#setNewItemsAllowed(boolean)
     */
    @Override
    public void setNewItemsAllowed(boolean allowNewOptions)
            throws UnsupportedOperationException {
        if (allowNewOptions) {
            throw new UnsupportedOperationException();
        }
    }

    /**
     * Gets the ID of the Item following the Item that corresponds to itemId.
     * 
     * @see com.vaadin.data.Container.Ordered#nextItemId(java.lang.Object)
     */
    public Object nextItemId(Object itemId) {
        return ((Container.Ordered) items).nextItemId(itemId);
    }

    /**
     * Gets the ID of the Item preceding the Item that corresponds to the
     * itemId.
     * 
     * @see com.vaadin.data.Container.Ordered#prevItemId(java.lang.Object)
     */
    public Object prevItemId(Object itemId) {
        return ((Container.Ordered) items).prevItemId(itemId);
    }

    /**
     * Gets the ID of the first Item in the Container.
     * 
     * @see com.vaadin.data.Container.Ordered#firstItemId()
     */
    public Object firstItemId() {
        return ((Container.Ordered) items).firstItemId();
    }

    /**
     * Gets the ID of the last Item in the Container.
     * 
     * @see com.vaadin.data.Container.Ordered#lastItemId()
     */
    public Object lastItemId() {
        return ((Container.Ordered) items).lastItemId();
    }

    /**
     * Tests if the Item corresponding to the given Item ID is the first Item in
     * the Container.
     * 
     * @see com.vaadin.data.Container.Ordered#isFirstId(java.lang.Object)
     */
    public boolean isFirstId(Object itemId) {
        return ((Container.Ordered) items).isFirstId(itemId);
    }

    /**
     * Tests if the Item corresponding to the given Item ID is the last Item in
     * the Container.
     * 
     * @see com.vaadin.data.Container.Ordered#isLastId(java.lang.Object)
     */
    public boolean isLastId(Object itemId) {
        return ((Container.Ordered) items).isLastId(itemId);
    }

    /**
     * Adds new item after the given item.
     * 
     * @see com.vaadin.data.Container.Ordered#addItemAfter(java.lang.Object)
     */
    public Object addItemAfter(Object previousItemId)
            throws UnsupportedOperationException {
        Object itemId = ((Container.Ordered) items)
                .addItemAfter(previousItemId);
        if (!(items instanceof Container.ItemSetChangeNotifier)) {
            refreshRowCache();
        }
        return itemId;
    }

    /**
     * Adds new item after the given item.
     * 
     * @see com.vaadin.data.Container.Ordered#addItemAfter(java.lang.Object,
     *      java.lang.Object)
     */
    public Item addItemAfter(Object previousItemId, Object newItemId)
            throws UnsupportedOperationException {
        Item item = ((Container.Ordered) items).addItemAfter(previousItemId,
                newItemId);
        if (!(items instanceof Container.ItemSetChangeNotifier)) {
            refreshRowCache();
        }
        return item;
    }

    /**
     * Sets the TableFieldFactory that is used to create editor for table cells.
     * 
     * The TableFieldFactory is only used if the Table is editable. By default
     * the DefaultFieldFactory is used.
     * 
     * @param fieldFactory
     *            the field factory to set.
     * @see #isEditable
     * @see DefaultFieldFactory
     */
    public void setTableFieldFactory(TableFieldFactory fieldFactory) {
        this.fieldFactory = fieldFactory;

        // Assure visual refresh
        refreshRowCache();
    }

    /**
     * Gets the TableFieldFactory that is used to create editor for table cells.
     * 
     * The FieldFactory is only used if the Table is editable.
     * 
     * @return TableFieldFactory used to create the Field instances.
     * @see #isEditable
     */
    public TableFieldFactory getTableFieldFactory() {
        return fieldFactory;
    }

    /**
     * Is table editable.
     * 
     * If table is editable a editor of type Field is created for each table
     * cell. The assigned FieldFactory is used to create the instances.
     * 
     * To provide custom editors for table cells create a class implementins the
     * FieldFactory interface, and assign it to table, and set the editable
     * property to true.
     * 
     * @return true if table is editable, false oterwise.
     * @see Field
     * @see FieldFactory
     * 
     */
    public boolean isEditable() {
        return editable;
    }

    /**
     * Sets the editable property.
     * 
     * If table is editable a editor of type Field is created for each table
     * cell. The assigned FieldFactory is used to create the instances.
     * 
     * To provide custom editors for table cells create a class implementins the
     * FieldFactory interface, and assign it to table, and set the editable
     * property to true.
     * 
     * @param editable
     *            true if table should be editable by user.
     * @see Field
     * @see FieldFactory
     * 
     */
    public void setEditable(boolean editable) {
        this.editable = editable;

        // Assure visual refresh
        refreshRowCache();
    }

    /**
     * Sorts the table.
     * 
     * @throws UnsupportedOperationException
     *             if the container data source does not implement
     *             Container.Sortable
     * @see com.vaadin.data.Container.Sortable#sort(java.lang.Object[],
     *      boolean[])
     * 
     */
    public void sort(Object[] propertyId, boolean[] ascending)
            throws UnsupportedOperationException {
        final Container c = getContainerDataSource();
        if (c instanceof Container.Sortable) {
            final int pageIndex = getCurrentPageFirstItemIndex();
            ((Container.Sortable) c).sort(propertyId, ascending);
            setCurrentPageFirstItemIndex(pageIndex);
            refreshRowCache();

        } else if (c != null) {
            throw new UnsupportedOperationException(
                    "Underlying Data does not allow sorting");
        }
    }

    /**
     * Sorts the table by currently selected sorting column.
     * 
     * @throws UnsupportedOperationException
     *             if the container data source does not implement
     *             Container.Sortable
     */
    public void sort() {
        if (getSortContainerPropertyId() == null) {
            return;
        }
        sort(new Object[] { sortContainerPropertyId },
                new boolean[] { sortAscending });
    }

    /**
     * Gets the container property IDs, which can be used to sort the item.
     * 
     * @see com.vaadin.data.Container.Sortable#getSortableContainerPropertyIds()
     */
    public Collection<?> getSortableContainerPropertyIds() {
        final Container c = getContainerDataSource();
        if (c instanceof Container.Sortable && !isSortDisabled()) {
            return ((Container.Sortable) c).getSortableContainerPropertyIds();
        } else {
            return new LinkedList<Object>();
        }
    }

    /**
     * Gets the currently sorted column property ID.
     * 
     * @return the Container property id of the currently sorted column.
     */
    public Object getSortContainerPropertyId() {
        return sortContainerPropertyId;
    }

    /**
     * Sets the currently sorted column property id.
     * 
     * @param propertyId
     *            the Container property id of the currently sorted column.
     */
    public void setSortContainerPropertyId(Object propertyId) {
        setSortContainerPropertyId(propertyId, true);
    }

    /**
     * Internal method to set currently sorted column property id. With doSort
     * flag actual sorting may be bypassed.
     * 
     * @param propertyId
     * @param doSort
     */
    private void setSortContainerPropertyId(Object propertyId, boolean doSort) {
        if ((sortContainerPropertyId != null && !sortContainerPropertyId
                .equals(propertyId))
                || (sortContainerPropertyId == null && propertyId != null)) {
            sortContainerPropertyId = propertyId;

            if (doSort) {
                sort();
                // Assures the visual refresh. This should not be necessary as
                // sort() calls refreshRowCache
                refreshRenderedCells();
            }
        }
    }

    /**
     * Is the table currently sorted in ascending order.
     * 
     * @return <code>true</code> if ascending, <code>false</code> if descending.
     */
    public boolean isSortAscending() {
        return sortAscending;
    }

    /**
     * Sets the table in ascending order.
     * 
     * @param ascending
     *            <code>true</code> if ascending, <code>false</code> if
     *            descending.
     */
    public void setSortAscending(boolean ascending) {
        setSortAscending(ascending, true);
    }

    /**
     * Internal method to set sort ascending. With doSort flag actual sort can
     * be bypassed.
     * 
     * @param ascending
     * @param doSort
     */
    private void setSortAscending(boolean ascending, boolean doSort) {
        if (sortAscending != ascending) {
            sortAscending = ascending;
            if (doSort) {
                sort();
                // Assures the visual refresh. This should not be necessary as
                // sort() calls refreshRowCache
                refreshRenderedCells();
            }
        }
    }

    /**
     * Is sorting disabled altogether.
     * 
     * True iff no sortable columns are given even in the case where data source
     * would support this.
     * 
     * @return True iff sorting is disabled.
     */
    public boolean isSortDisabled() {
        return sortDisabled;
    }

    /**
     * Disables the sorting altogether.
     * 
     * To disable sorting altogether, set to true. In this case no sortable
     * columns are given even in the case where datasource would support this.
     * 
     * @param sortDisabled
     *            True iff sorting is disabled.
     */
    public void setSortDisabled(boolean sortDisabled) {
        if (this.sortDisabled != sortDisabled) {
            this.sortDisabled = sortDisabled;
            requestRepaint();
        }
    }

    /**
     * Used to create "generated columns"; columns that exist only in the Table,
     * not in the underlying Container. Implement this interface and pass it to
     * Table.addGeneratedColumn along with an id for the column to be generated.
     * 
     */
    public interface ColumnGenerator extends Serializable {

        /**
         * Called by Table when a cell in a generated column needs to be
         * generated.
         * 
         * @param source
         *            the source Table
         * @param itemId
         *            the itemId (aka rowId) for the of the cell to be generated
         * @param columnId
         *            the id for the generated column (as specified in
         *            addGeneratedColumn)
         * @return A {@link Component} that should be rendered in the cell or a
         *         {@link String} that should be displayed in the cell. Other
         *         return values are not supported.
         */
        public abstract Object generateCell(Table source, Object itemId,
                Object columnId);
    }

    /**
     * Set cell style generator for Table.
     * 
     * @param cellStyleGenerator
     *            New cell style generator or null to remove generator.
     */
    public void setCellStyleGenerator(CellStyleGenerator cellStyleGenerator) {
        this.cellStyleGenerator = cellStyleGenerator;
        // Assures the visual refresh. No need to reset the page buffer
        // before as the content has not changed, only the style generators
        refreshRenderedCells();

    }

    /**
     * Get the current cell style generator.
     * 
     */
    public CellStyleGenerator getCellStyleGenerator() {
        return cellStyleGenerator;
    }

    /**
     * Allow to define specific style on cells (and rows) contents. Implements
     * this interface and pass it to Table.setCellStyleGenerator. Row styles are
     * generated when porpertyId is null. The CSS class name that will be added
     * to the cell content is <tt>v-table-cell-content-[style name]</tt>, and
     * the row style will be <tt>v-table-row-[style name]</tt>.
     */
    public interface CellStyleGenerator extends Serializable {

        /**
         * Called by Table when a cell (and row) is painted.
         * 
         * @param itemId
         *            The itemId of the painted cell
         * @param propertyId
         *            The propertyId of the cell, null when getting row style
         * @return The style name to add to this cell or row. (the CSS class
         *         name will be v-table-cell-content-[style name], or
         *         v-table-row-[style name] for rows)
         */
        public abstract String getStyle(Object itemId, Object propertyId);
    }

    public void addListener(ItemClickListener listener) {
        addListener(VScrollTable.ITEM_CLICK_EVENT_ID, ItemClickEvent.class,
                listener, ItemClickEvent.ITEM_CLICK_METHOD);
    }

    public void removeListener(ItemClickListener listener) {
        removeListener(VScrollTable.ITEM_CLICK_EVENT_ID, ItemClickEvent.class,
                listener);
    }

    // Identical to AbstractCompoenentContainer.setEnabled();
    @Override
    public void setEnabled(boolean enabled) {
        super.setEnabled(enabled);
        if (getParent() != null && !getParent().isEnabled()) {
            // some ancestor still disabled, don't update children
            return;
        } else {
            requestRepaintAll();
        }
    }

    /**
     * Sets the drag start mode of the Table. Drag start mode controls how Table
     * behaves as a drag source.
     * 
     * @param newDragMode
     */
    public void setDragMode(TableDragMode newDragMode) {
        dragMode = newDragMode;
        requestRepaint();
    }

    /**
     * @return the current start mode of the Table. Drag start mode controls how
     *         Table behaves as a drag source.
     */
    public TableDragMode getDragMode() {
        return dragMode;
    }

    /**
     * Concrete implementation of {@link DataBoundTransferable} for data
     * transferred from a table.
     * 
     * @see {@link DataBoundTransferable}.
     * 
     * @since 6.3
     */
    public class TableTransferable extends DataBoundTransferable {

        protected TableTransferable(Map<String, Object> rawVariables) {
            super(Table.this, rawVariables);
            Object object = rawVariables.get("itemId");
            if (object != null) {
                setData("itemId", itemIdMapper.get((String) object));
            }
            object = rawVariables.get("propertyId");
            if (object != null) {
                setData("propertyId", columnIdMap.get((String) object));
            }
        }

        @Override
        public Object getItemId() {
            return getData("itemId");
        }

        @Override
        public Object getPropertyId() {
            return getData("propertyId");
        }

        @Override
        public Table getSourceComponent() {
            return (Table) super.getSourceComponent();
        }

    }

    public TableTransferable getTransferable(Map<String, Object> rawVariables) {
        TableTransferable transferable = new TableTransferable(rawVariables);
        return transferable;
    }

    public DropHandler getDropHandler() {
        return dropHandler;
    }

    public void setDropHandler(DropHandler dropHandler) {
        this.dropHandler = dropHandler;
    }

    public AbstractSelectTargetDetails translateDropTargetDetails(
            Map<String, Object> clientVariables) {
        return new AbstractSelectTargetDetails(clientVariables);
    }

    /**
     * Sets the behavior of how the multi-select mode should behave when the
     * table is both selectable and in multi-select mode.
     * <p>
     * Note, that on some clients the mode may not be respected. E.g. on touch
     * based devices CTRL/SHIFT base selection method is invalid, so touch based
     * browsers always use the {@link MultiSelectMode#SIMPLE}.
     * 
     * @param mode
     *            The select mode of the table
     */
    public void setMultiSelectMode(MultiSelectMode mode) {
        multiSelectMode = mode;
        requestRepaint();
    }

    /**
     * Returns the select mode in which multi-select is used.
     * 
     * @return The multi select mode
     */
    public MultiSelectMode getMultiSelectMode() {
        return multiSelectMode;
    }

    /**
     * Lazy loading accept criterion for Table. Accepted target rows are loaded
     * from server once per drag and drop operation. Developer must override one
     * method that decides on which rows the currently dragged data can be
     * dropped.
     * 
     * <p>
     * Initially pretty much no data is sent to client. On first required
     * criterion check (per drag request) the client side data structure is
     * initialized from server and no subsequent requests requests are needed
     * during that drag and drop operation.
     */
    @ClientCriterion(VLazyInitItemIdentifiers.class)
    public static abstract class TableDropCriterion extends ServerSideCriterion {

        private Table table;

        private Set<Object> allowedItemIds;

        /*
         * (non-Javadoc)
         * 
         * @see
         * com.vaadin.event.dd.acceptcriteria.ServerSideCriterion#getIdentifier
         * ()
         */
        @Override
        protected String getIdentifier() {
            return TableDropCriterion.class.getCanonicalName();
        }

        /*
         * (non-Javadoc)
         * 
         * @see
         * com.vaadin.event.dd.acceptcriteria.AcceptCriterion#accepts(com.vaadin
         * .event.dd.DragAndDropEvent)
         */
        @SuppressWarnings("unchecked")
        public boolean accept(DragAndDropEvent dragEvent) {
            AbstractSelectTargetDetails dropTargetData = (AbstractSelectTargetDetails) dragEvent
                    .getTargetDetails();
            table = (Table) dragEvent.getTargetDetails().getTarget();
            Collection<?> visibleItemIds = table.getVisibleItemIds();
            allowedItemIds = getAllowedItemIds(dragEvent, table,
                    (Collection<Object>) visibleItemIds);

            return allowedItemIds.contains(dropTargetData.getItemIdOver());
        }

        /*
         * (non-Javadoc)
         * 
         * @see
         * com.vaadin.event.dd.acceptcriteria.AcceptCriterion#paintResponse(
         * com.vaadin.terminal.PaintTarget)
         */
        @Override
        public void paintResponse(PaintTarget target) throws PaintException {
            /*
             * send allowed nodes to client so subsequent requests can be
             * avoided
             */
            Object[] array = allowedItemIds.toArray();
            for (int i = 0; i < array.length; i++) {
                String key = table.itemIdMapper.key(array[i]);
                array[i] = key;
            }
            target.addAttribute("allowedIds", array);
        }

        /**
         * @param dragEvent
         * @param table
         *            the table for which the allowed item identifiers are
         *            defined
         * @param visibleItemIds
         *            the list of currently rendered item identifiers, accepted
         *            item id's need to be detected only for these visible items
         * @return the set of identifiers for items on which the dragEvent will
         *         be accepted
         */
        protected abstract Set<Object> getAllowedItemIds(
                DragAndDropEvent dragEvent, Table table,
                Collection<Object> visibleItemIds);

    }

    /**
     * Click event fired when clicking on the Table headers. The event includes
     * a reference the the Table the event originated from, the property id of
     * the column which header was pressed and details about the mouse event
     * itself.
     */
    public static class HeaderClickEvent extends ClickEvent {
        public static final Method HEADER_CLICK_METHOD;

        static {
            try {
                // Set the header click method
                HEADER_CLICK_METHOD = HeaderClickListener.class
                        .getDeclaredMethod("headerClick",
                                new Class[] { HeaderClickEvent.class });
            } catch (final java.lang.NoSuchMethodException e) {
                // This should never happen
                throw new java.lang.RuntimeException(e);
            }
        }

        // The property id of the column which header was pressed
        private final Object columnPropertyId;

        public HeaderClickEvent(Component source, Object propertyId,
                MouseEventDetails details) {
            super(source, details);
            columnPropertyId = propertyId;
        }

        /**
         * Gets the property id of the column which header was pressed
         * 
         * @return The column propety id
         */
        public Object getPropertyId() {
            return columnPropertyId;
        }
    }

    /**
     * Click event fired when clicking on the Table footers. The event includes
     * a reference the the Table the event originated from, the property id of
     * the column which header was pressed and details about the mouse event
     * itself.
     */
    public static class FooterClickEvent extends ClickEvent {
        public static final Method FOOTER_CLICK_METHOD;

        static {
            try {
                // Set the header click method
                FOOTER_CLICK_METHOD = FooterClickListener.class
                        .getDeclaredMethod("footerClick",
                                new Class[] { FooterClickEvent.class });
            } catch (final java.lang.NoSuchMethodException e) {
                // This should never happen
                throw new java.lang.RuntimeException(e);
            }
        }

        // The property id of the column which header was pressed
        private final Object columnPropertyId;

        /**
         * Constructor
         * 
         * @param source
         *            The source of the component
         * @param propertyId
         *            The propertyId of the column
         * @param details
         *            The mouse details of the click
         */
        public FooterClickEvent(Component source, Object propertyId,
                MouseEventDetails details) {
            super(source, details);
            columnPropertyId = propertyId;
        }

        /**
         * Gets the property id of the column which header was pressed
         * 
         * @return The column propety id
         */
        public Object getPropertyId() {
            return columnPropertyId;
        }
    }

    /**
     * Interface for the listener for column header mouse click events. The
     * headerClick method is called when the user presses a header column cell.
     */
    public interface HeaderClickListener extends Serializable {

        /**
         * Called when a user clicks a header column cell
         * 
         * @param event
         *            The event which contains information about the column and
         *            the mouse click event
         */
        public void headerClick(HeaderClickEvent event);
    }

    /**
     * Interface for the listener for column footer mouse click events. The
     * footerClick method is called when the user presses a footer column cell.
     */
    public interface FooterClickListener extends Serializable {

        /**
         * Called when a user clicks a footer column cell
         * 
         * @param event
         *            The event which contains information about the column and
         *            the mouse click event
         */
        public void footerClick(FooterClickEvent event);
    }

    /**
     * Adds a header click listener which handles the click events when the user
     * clicks on a column header cell in the Table.
     * <p>
     * The listener will receive events which contain information about which
     * column was clicked and some details about the mouse event.
     * </p>
     * 
     * @param listener
     *            The handler which should handle the header click events.
     */
    public void addListener(HeaderClickListener listener) {
        addListener(VScrollTable.HEADER_CLICK_EVENT_ID, HeaderClickEvent.class,
                listener, HeaderClickEvent.HEADER_CLICK_METHOD);
    }

    /**
     * Removes a header click listener
     * 
     * @param listener
     *            The listener to remove.
     */
    public void removeListener(HeaderClickListener listener) {
        removeListener(VScrollTable.HEADER_CLICK_EVENT_ID,
                HeaderClickEvent.class, listener);
    }

    /**
     * Adds a footer click listener which handles the click events when the user
     * clicks on a column footer cell in the Table.
     * <p>
     * The listener will receive events which contain information about which
     * column was clicked and some details about the mouse event.
     * </p>
     * 
     * @param listener
     *            The handler which should handle the footer click events.
     */
    public void addListener(FooterClickListener listener) {
        addListener(VScrollTable.FOOTER_CLICK_EVENT_ID, FooterClickEvent.class,
                listener, FooterClickEvent.FOOTER_CLICK_METHOD);
    }

    /**
     * Removes a footer click listener
     * 
     * @param listener
     *            The listener to remove.
     */
    public void removeListener(FooterClickListener listener) {
        removeListener(VScrollTable.FOOTER_CLICK_EVENT_ID,
                FooterClickEvent.class, listener);
    }

    /**
     * Gets the footer caption beneath the rows
     * 
     * @param propertyId
     *            The propertyId of the column *
     * @return The caption of the footer or NULL if not set
     */
    public String getColumnFooter(Object propertyId) {
        return columnFooters.get(propertyId);
    }

    /**
     * Sets the column footer caption. The column footer caption is the text
     * displayed beneath the column if footers have been set visible.
     * 
     * @param propertyId
     *            The properyId of the column
     * 
     * @param footer
     *            The caption of the footer
     */
    public void setColumnFooter(Object propertyId, String footer) {
        if (footer == null) {
            columnFooters.remove(propertyId);
        } else {
            columnFooters.put(propertyId, footer);
        }

        requestRepaint();
    }

    /**
     * Sets the footer visible in the bottom of the table.
     * <p>
     * The footer can be used to add column related data like sums to the bottom
     * of the Table using setColumnFooter(Object propertyId, String footer).
     * </p>
     * 
     * @param visible
     *            Should the footer be visible
     */
    public void setFooterVisible(boolean visible) {
        if (visible != columnFootersVisible) {
            columnFootersVisible = visible;
            requestRepaint();
        }
    }

    /**
     * Is the footer currently visible?
     * 
     * @return Returns true if visible else false
     */
    public boolean isFooterVisible() {
        return columnFootersVisible;
    }

    /**
     * This event is fired when a column is resized. The event contains the
     * columns property id which was fired, the previous width of the column and
     * the width of the column after the resize.
     */
    public static class ColumnResizeEvent extends Component.Event {
        public static final Method COLUMN_RESIZE_METHOD;

        static {
            try {
                COLUMN_RESIZE_METHOD = ColumnResizeListener.class
                        .getDeclaredMethod("columnResize",
                                new Class[] { ColumnResizeEvent.class });
            } catch (final java.lang.NoSuchMethodException e) {
                // This should never happen
                throw new java.lang.RuntimeException(e);
            }
        }

        private final int previousWidth;
        private final int currentWidth;
        private final Object columnPropertyId;

        /**
         * Constructor
         * 
         * @param source
         *            The source of the event
         * @param propertyId
         *            The columns property id
         * @param previous
         *            The width in pixels of the column before the resize event
         * @param current
         *            The width in pixels of the column after the resize event
         */
        public ColumnResizeEvent(Component source, Object propertyId,
                int previous, int current) {
            super(source);
            previousWidth = previous;
            currentWidth = current;
            columnPropertyId = propertyId;
        }

        /**
         * Get the column property id of the column that was resized.
         * 
         * @return The column property id
         */
        public Object getPropertyId() {
            return columnPropertyId;
        }

        /**
         * Get the width in pixels of the column before the resize event
         * 
         * @return Width in pixels
         */
        public int getPreviousWidth() {
            return previousWidth;
        }

        /**
         * Get the width in pixels of the column after the resize event
         * 
         * @return Width in pixels
         */
        public int getCurrentWidth() {
            return currentWidth;
        }
    }

    /**
     * Interface for listening to column resize events.
     */
    public interface ColumnResizeListener extends Serializable {

        /**
         * This method is triggered when the column has been resized
         * 
         * @param event
         *            The event which contains the column property id, the
         *            previous width of the column and the current width of the
         *            column
         */
        public void columnResize(ColumnResizeEvent event);
    }

    /**
     * Adds a column resize listener to the Table. A column resize listener is
     * called when a user resizes a columns width.
     * 
     * @param listener
     *            The listener to attach to the Table
     */
    public void addListener(ColumnResizeListener listener) {
        addListener(VScrollTable.COLUMN_RESIZE_EVENT_ID,
                ColumnResizeEvent.class, listener,
                ColumnResizeEvent.COLUMN_RESIZE_METHOD);
    }

    /**
     * Removes a column resize listener from the Table.
     * 
     * @param listener
     *            The listener to remove
     */
    public void removeListener(ColumnResizeListener listener) {
        removeListener(VScrollTable.COLUMN_RESIZE_EVENT_ID,
                ColumnResizeEvent.class, listener);
    }

    /**
     * This event is fired when a columns are reordered by the end user user.
     */
    public static class ColumnReorderEvent extends Component.Event {
        public static final Method METHOD;

        static {
            try {
                METHOD = ColumnReorderListener.class.getDeclaredMethod(
                        "columnReorder",
                        new Class[] { ColumnReorderEvent.class });
            } catch (final java.lang.NoSuchMethodException e) {
                // This should never happen
                throw new java.lang.RuntimeException(e);
            }
        }

        /**
         * Constructor
         * 
         * @param source
         *            The source of the event
         */
        public ColumnReorderEvent(Component source) {
            super(source);
        }

    }

    /**
     * Interface for listening to column reorder events.
     */
    public interface ColumnReorderListener extends Serializable {

        /**
         * This method is triggered when the column has been reordered
         * 
         * @param event
         */
        public void columnReorder(ColumnReorderEvent event);
    }

    /**
     * Adds a column reorder listener to the Table. A column reorder listener is
     * called when a user reorders columns.
     * 
     * @param listener
     *            The listener to attach to the Table
     */
    public void addListener(ColumnReorderListener listener) {
        addListener(VScrollTable.COLUMN_REORDER_EVENT_ID,
                ColumnReorderEvent.class, listener, ColumnReorderEvent.METHOD);
    }

    /**
     * Removes a column reorder listener from the Table.
     * 
     * @param listener
     *            The listener to remove
     */
    public void removeListener(ColumnReorderListener listener) {
        removeListener(VScrollTable.COLUMN_REORDER_EVENT_ID,
                ColumnReorderEvent.class, listener);
    }

    /**
     * Set the item description generator which generates tooltips for cells and
     * rows in the Table
     * 
     * @param generator
     *            The generator to use or null to disable
     */
    public void setItemDescriptionGenerator(ItemDescriptionGenerator generator) {
        if (generator != itemDescriptionGenerator) {
            itemDescriptionGenerator = generator;
            // Assures the visual refresh. No need to reset the page buffer
            // before as the content has not changed, only the descriptions
            refreshRenderedCells();
        }
    }

    /**
     * Get the item description generator which generates tooltips for cells and
     * rows in the Table.
     */
    public ItemDescriptionGenerator getItemDescriptionGenerator() {
        return itemDescriptionGenerator;
    }

    /**
     * Row generators can be used to replace certain items in a table with a
     * generated string. The generator is called each time the table is
     * rendered, which means that new strings can be generated each time.
     * 
     * Row generators can be used for e.g. summary rows or grouping of items.
     */
    public interface RowGenerator extends Serializable {
        /**
         * Called for every row that is painted in the Table. Returning a
         * GeneratedRow object will cause the row to be painted based on the
         * contents of the GeneratedRow. A generated row is by default styled
         * similarly to a header or footer row.
         * <p>
         * The GeneratedRow data object contains the text that should be
         * rendered in the row. The itemId in the container thus works only as a
         * placeholder.
         * <p>
         * If GeneratedRow.setSpanColumns(true) is used, there will be one
         * String spanning all columns (use setText("Spanning text")). Otherwise
         * you can define one String per visible column.
         * <p>
         * If GeneratedRow.setRenderAsHtml(true) is used, the strings can
         * contain HTML markup, otherwise all strings will be rendered as text
         * (the default).
         * <p>
         * A "v-table-generated-row" CSS class is added to all generated rows.
         * For custom styling of a generated row you can combine a RowGenerator
         * with a CellStyleGenerator.
         * <p>
         * 
         * @param table
         *            The Table that is being painted
         * @param itemId
         *            The itemId for the row
         * @return A GeneratedRow describing how the row should be painted or
         *         null to paint the row with the contents from the container
         */
        public GeneratedRow generateRow(Table table, Object itemId);
    }

    public static class GeneratedRow implements Serializable {
        private boolean htmlContentAllowed = false;
        private boolean spanColumns = false;
        private String[] text = null;

        /**
         * Creates a new generated row. If only one string is passed in, columns
         * are automatically spanned.
         * 
         * @param text
         */
        public GeneratedRow(String... text) {
            setHtmlContentAllowed(false);
            setSpanColumns(text == null || text.length == 1);
            setText(text);
        }

        /**
         * Pass one String if spanColumns is used, one String for each visible
         * column otherwise
         */
        public void setText(String... text) {
            if (text == null || (text.length == 1 && text[0] == null)) {
                text = new String[] { "" };
            }
            this.text = text;
        }

        protected String[] getText() {
            return text;
        }

        protected Object getValue() {
            return getText();
        }

        protected boolean isHtmlContentAllowed() {
            return htmlContentAllowed;
        }

        /**
         * If set to true, all strings passed to {@link #setText(String...)}
         * will be rendered as HTML.
         * 
         * @param htmlContentAllowed
         */
        public void setHtmlContentAllowed(boolean htmlContentAllowed) {
            this.htmlContentAllowed = htmlContentAllowed;
        }

        protected boolean isSpanColumns() {
            return spanColumns;
        }

        /**
         * If set to true, only one string will be rendered, spanning the entire
         * row.
         * 
         * @param spanColumns
         */
        public void setSpanColumns(boolean spanColumns) {
            this.spanColumns = spanColumns;
        }
    }

    /**
     * Assigns a row generator to the table. The row generator will be able to
     * replace rows in the table when it is rendered.
     * 
     * @param generator
     *            the new row generator
     */
    public void setRowGenerator(RowGenerator generator) {
        rowGenerator = generator;
        refreshRowCache();
    }

    /**
     * @return the current row generator
     */
    public RowGenerator getRowGenerator() {
        return rowGenerator;
    }

    /**
     * Sets a converter for a property id.
     * <p>
     * The converter is used to format the the data for the given property id
     * before displaying it in the table.
     * </p>
     * 
     * @param propertyId
     *            The propertyId to format using the converter
     * @param converter
     *            The converter to use for the property id
     */
    public void setConverter(Object propertyId, Converter<String, ?> converter) {
        if (!getContainerPropertyIds().contains(propertyId)) {
            throw new IllegalArgumentException("PropertyId " + propertyId
                    + " must be in the container");
        }
        // FIXME: This check should be here but primitive types like Boolean
        // formatter for boolean property must be handled

        // if (!converter.getSourceType().isAssignableFrom(getType(propertyId)))
        // {
        // throw new IllegalArgumentException("Property type ("
        // + getType(propertyId)
        // + ") must match converter source type ("
        // + converter.getSourceType() + ")");
        // }
        propertyValueConverters.put(propertyId,
                (Converter<String, Object>) converter);
        refreshRowCache();
    }

    /**
     * Checks if there is a converter set explicitly for the given property id.
     * 
     * @param propertyId
     *            The propertyId to check
     * @return true if a converter has been set for the property id, false
     *         otherwise
     */
    protected boolean hasConverter(Object propertyId) {
        return propertyValueConverters.containsKey(propertyId);
    }

    /**
     * Returns the converter used to format the given propertyId.
     * 
     * @param propertyId
     *            The propertyId to check
     * @return The converter used to format the propertyId or null if no
     *         converter has been set
     */
    public Converter<String, Object> getConverter(Object propertyId) {
        return propertyValueConverters.get(propertyId);
    }

    @Override
    public void setVisible(boolean visible) {
        if (visible) {
            // We need to ensure that the rows are sent to the client when the
            // Table is made visible if it has been rendered as invisible.
            setRowCacheInvalidated(true);
        }
        super.setVisible(visible);
    }

<<<<<<< HEAD
    public Iterator<Component> iterator() {
        return getComponentIterator();
    }

    public Iterator<Component> getComponentIterator() {
        if (visibleComponents == null) {
            Collection<Component> empty = Collections.emptyList();
            return empty.iterator();
        }

        return visibleComponents.iterator();
    }

    public boolean isComponentVisible(Component childComponent) {
        return true;
=======
    private final Logger getLogger() {
        if (logger == null) {
            logger = Logger.getLogger(Table.class.getName());
        }
        return logger;
>>>>>>> 17c14316
    }
}<|MERGE_RESOLUTION|>--- conflicted
+++ resolved
@@ -3676,6 +3676,7 @@
      * 
      * @see com.vaadin.event.Action.Container#addActionHandler(Action.Handler)
      */
+    @Override
     public void addActionHandler(Action.Handler actionHandler) {
 
         if (actionHandler != null) {
@@ -3702,6 +3703,7 @@
      * 
      * @see com.vaadin.event.Action.Container#removeActionHandler(Action.Handler)
      */
+    @Override
     public void removeActionHandler(Action.Handler actionHandler) {
 
         if (actionHandlers != null && actionHandlers.contains(actionHandler)) {
@@ -4099,6 +4101,7 @@
      * 
      * @see com.vaadin.data.Container.Ordered#nextItemId(java.lang.Object)
      */
+    @Override
     public Object nextItemId(Object itemId) {
         return ((Container.Ordered) items).nextItemId(itemId);
     }
@@ -4109,6 +4112,7 @@
      * 
      * @see com.vaadin.data.Container.Ordered#prevItemId(java.lang.Object)
      */
+    @Override
     public Object prevItemId(Object itemId) {
         return ((Container.Ordered) items).prevItemId(itemId);
     }
@@ -4118,6 +4122,7 @@
      * 
      * @see com.vaadin.data.Container.Ordered#firstItemId()
      */
+    @Override
     public Object firstItemId() {
         return ((Container.Ordered) items).firstItemId();
     }
@@ -4127,6 +4132,7 @@
      * 
      * @see com.vaadin.data.Container.Ordered#lastItemId()
      */
+    @Override
     public Object lastItemId() {
         return ((Container.Ordered) items).lastItemId();
     }
@@ -4137,6 +4143,7 @@
      * 
      * @see com.vaadin.data.Container.Ordered#isFirstId(java.lang.Object)
      */
+    @Override
     public boolean isFirstId(Object itemId) {
         return ((Container.Ordered) items).isFirstId(itemId);
     }
@@ -4147,6 +4154,7 @@
      * 
      * @see com.vaadin.data.Container.Ordered#isLastId(java.lang.Object)
      */
+    @Override
     public boolean isLastId(Object itemId) {
         return ((Container.Ordered) items).isLastId(itemId);
     }
@@ -4156,6 +4164,7 @@
      * 
      * @see com.vaadin.data.Container.Ordered#addItemAfter(java.lang.Object)
      */
+    @Override
     public Object addItemAfter(Object previousItemId)
             throws UnsupportedOperationException {
         Object itemId = ((Container.Ordered) items)
@@ -4172,6 +4181,7 @@
      * @see com.vaadin.data.Container.Ordered#addItemAfter(java.lang.Object,
      *      java.lang.Object)
      */
+    @Override
     public Item addItemAfter(Object previousItemId, Object newItemId)
             throws UnsupportedOperationException {
         Item item = ((Container.Ordered) items).addItemAfter(previousItemId,
@@ -4264,6 +4274,7 @@
      *      boolean[])
      * 
      */
+    @Override
     public void sort(Object[] propertyId, boolean[] ascending)
             throws UnsupportedOperationException {
         final Container c = getContainerDataSource();
@@ -4299,6 +4310,7 @@
      * 
      * @see com.vaadin.data.Container.Sortable#getSortableContainerPropertyIds()
      */
+    @Override
     public Collection<?> getSortableContainerPropertyIds() {
         final Container c = getContainerDataSource();
         if (c instanceof Container.Sortable && !isSortDisabled()) {
@@ -4488,11 +4500,13 @@
         public abstract String getStyle(Object itemId, Object propertyId);
     }
 
+    @Override
     public void addListener(ItemClickListener listener) {
         addListener(VScrollTable.ITEM_CLICK_EVENT_ID, ItemClickEvent.class,
                 listener, ItemClickEvent.ITEM_CLICK_METHOD);
     }
 
+    @Override
     public void removeListener(ItemClickListener listener) {
         removeListener(VScrollTable.ITEM_CLICK_EVENT_ID, ItemClickEvent.class,
                 listener);
@@ -4568,11 +4582,13 @@
 
     }
 
+    @Override
     public TableTransferable getTransferable(Map<String, Object> rawVariables) {
         TableTransferable transferable = new TableTransferable(rawVariables);
         return transferable;
     }
 
+    @Override
     public DropHandler getDropHandler() {
         return dropHandler;
     }
@@ -4581,6 +4597,7 @@
         this.dropHandler = dropHandler;
     }
 
+    @Override
     public AbstractSelectTargetDetails translateDropTargetDetails(
             Map<String, Object> clientVariables) {
         return new AbstractSelectTargetDetails(clientVariables);
@@ -4649,6 +4666,7 @@
          * com.vaadin.event.dd.acceptcriteria.AcceptCriterion#accepts(com.vaadin
          * .event.dd.DragAndDropEvent)
          */
+        @Override
         @SuppressWarnings("unchecked")
         public boolean accept(DragAndDropEvent dragEvent) {
             AbstractSelectTargetDetails dropTargetData = (AbstractSelectTargetDetails) dragEvent
@@ -5323,11 +5341,12 @@
         super.setVisible(visible);
     }
 
-<<<<<<< HEAD
+    @Override
     public Iterator<Component> iterator() {
         return getComponentIterator();
     }
 
+    @Override
     public Iterator<Component> getComponentIterator() {
         if (visibleComponents == null) {
             Collection<Component> empty = Collections.emptyList();
@@ -5337,14 +5356,15 @@
         return visibleComponents.iterator();
     }
 
+    @Override
     public boolean isComponentVisible(Component childComponent) {
         return true;
-=======
+    }
+
     private final Logger getLogger() {
         if (logger == null) {
             logger = Logger.getLogger(Table.class.getName());
         }
         return logger;
->>>>>>> 17c14316
     }
 }