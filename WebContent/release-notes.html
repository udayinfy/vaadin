<!DOCTYPE html PUBLIC "-//W3C//DTD XHTML 1.0 Transitional//EN" "http://www.w3.org/TR/xhtml1/DTD/xhtml1-transitional.dtd">
<html>
<head>
<meta http-equiv="Content-Type" content="text/html; charset=utf-8" />
<title>Vaadin Framework @version@</title>
<link rel="stylesheet" type="text/css" href="css/styles.css" />

<!--[if lte IE 6]>
		<link rel="stylesheet" type="text/css" href="css/ie.css" />
		<![endif]-->
<style type="text/css">
.nested-list ol {
	counter-reset: item
}

.nested-list li {
	display: block
}

.nested-list li:before {
	content: counters(item, ".") ". ";
	counter-increment: item
}
</style>
</head>

<body>
    <div id="header">
        <h1>Vaadin &ndash; thinking of U and I</h1>
        <div id="version">
            <strong>Version @version@</strong>
        </div>
    </div>
    <!-- /header -->

    <div id="content">
        <p>Version @version@ built on @builddate@.</p>

        <h2 id="tableofcontents">Release Notes for Vaadin Framework
            @version@</h2>
        <ul>
            <li><a href="#overview">Overview of Vaadin
                    @version@ Release</a></li>
            <li><a href="#changelog">Change log for Vaadin
                    @version@</a></li>
            <li><a href="#enhancements">Enhancements in Vaadin
                    @version-minor@</a></li>
            <li><a href="#incompatible">Incompatible or behavior-altering changes in
                    @version-minor@</a></li>
            <li><a href="#knownissues">Known issues in
                    @version-minor@</a></li>
            <li><a href="#limitations">Limitations in
                    @version-minor@</a></li>
            <li><a href="#vaadin">Vaadin Installation</a></li>
            <li><a href="#package">Package Contents</a></li>
            <li><a href="#migrating">Migrating from Vaadin 6 to
                    Vaadin 7</a></li>
            <li><a href="#dependencies">Vaadin @version@
                    dependencies</a></li>
            <li><a href="#upgrading">Upgrading to Vaadin
                    @version-minor@</a></li>
            <li><a href="#supportedversions">Supported
                    technologies</a></li>
            <li><a href="#vaadinontheweb">Vaadin on the Web</a></li>
        </ul>

        <h2 id="overview">Overview of Vaadin @version@ Release</h2>

        <p>
            Vaadin @version@ is a feature release that includes a
            number of new features and bug fixes, as listed in the <a
                href="#enhancements">list of enhancements</a> and <a
                href="#changelog">change log</a> below.
        </p>

        <!-- ================================================================ -->
        <h3 id="changelog">Change log for Vaadin @version@</h3>

        <p>This release includes the following closed issues:</p>

        <table>
        @release-notes-tickets@
        <tr><td>&nbsp;</td><td></td></tr>
        <tr><td class="fv"><span class="vote">Vote</span></td><td colspan="2" class="pad">Enhancements <a href=" https://vaadin.com/support">Vaadin support</a> users have voted for</td></tr>
        <tr><td class="bfp"><span class="bfp">Priority</span></td><td colspan="2" class="pad">Defects <a href=" https://vaadin.com/support">Vaadin support</a> users have prioritized</td></tr>
        </table>
        <br/>
        <p>
            You can also view the <a
                href="http://dev.vaadin.com/query?status=pending-release&status=released&resolution=fixed&milestone=Vaadin+@version@&order=id">list
                of the closed issues</a> at the Vaadin developer's site.
        </p>

        <h2 id="enhancements">Enhancements in Vaadin @version-minor@</h2>

        <p>The @version-minor@ includes many major and minor
            enhancements. Below is a list of the most notable changes:</p>

        <ul>
<<<<<<< HEAD
            <li>Grid</li>
=======
            <li>Grid is a new component for showing tabular data. It has been
                designed from the ground up to eventually replace the Table
                and TreeTable components.<br />
                The most notable Grid features in @version-minor@ are:
                <ul>
                    <li>Support for multiple rows in the header and footer sections.</li>
                    <li>Renderer concept for customizing how the data in a given column is represented in the browser.</li>
                    <li>Support for frozen columns.</li>
                    <li>Support for inline editing of one row at a time.</li>
                    <li>Support for components in header and footer cells.</li>
                    <li>Hardware accelerated, touch optimized scrolling.</li>
                </ul></li>
            <li>Declarative layout support for initializing a component hierarchy from an HTML file.</li>
            <li>Uses GWT 2.7 for improved compilation times when using Super Dev Mode.</li>
            <li>@Viewport annotation for declaratively defining a mobile viewport definition for a UI.</li>
            <li>Captions can be configured to be displayed as HTML.</li>
            <li>Selects use converters when presenting itemids.</li>
            <li>Improved performance when server response contains no visual changing (e.g. empty polling responses).</li>
            <li>Unified JSON library for using the same API in both server-side and client-side code.</li>
            <li>Range validators and converters for additional numerical types.</li>
            <li>Support for fine grained add/remove item events in in-memory containers.</li>
>>>>>>> 68eec666
        </ul>

        <p>
            For enhancements introduced in Vaadin 7.3, see the <a
                href="http://vaadin.com/download/release/7.3/7.3.0/release-notes.html">Release
                Notes for Vaadin 7.3.0</a>.
        </p>

        <h3 id="incompatible">Incompatible or behavior-altering changes in @version-minor@</h3>
        <ul>
            <li>
                <p>The org.json and com.google.gwt.json libraries have been replaced by elemental.json.</p>
                <p>JavascriptFunction.call parameter type has been changed to elemental.json.JsonArray, affecting JavaScript.addFunction, AbstractJavaScriptComponent.addFunction and AbstractJavaScriptExtension.addFunction</p>
                <p>Raw JSON values passed to AbstractJavaScriptComponent.callFunction and AbstractJavaScriptExtension.callFunction should be changed to use elemental.json types.</p>
            </li>
            <li>Support for Opera 12 has been dropped. Newer versions based on the Blink rendering engine are still supported.</li>
        </ul>
        <h3 id="knownissues">Known issues</h3>
        <ul>
            <li>Drag'n'drop in a Table doesn't work on touch devices running
                Internet Explorer (Windows Phone, Surface)
                (<a href="http://dev.vaadin.com/ticket/13737">#13737</a>)
            </li>
        </ul>

        <h3 id="limitations">Limitations</h3>
        <ul>
            <li><p>It is currently not possible to specify <tt>font-size</tt>
                as <tt>em</tt> or <tt>%</tt>, or layout component sizes
                with <tt>em</tt> (<a
                href="http://dev.vaadin.com/ticket/10634">#10634</a>).</p><p>This 
                does not apply to Valo, but using em sizes to size layouts is discouraged, 
                because it results in fractional component sizes in many cases, which 
                might cause unwanted 1px gaps between components.</p>
            </li>
            <li>Push is currently not supported in portals (See <a
                href="http://dev.vaadin.com/ticket/11493">#11493</a>)
            </li>
            <li>HTTP session can not be invalidated while using
                push over websockets on Tomcat 7 (<a href="http://dev.vaadin.com/ticket/11721">#11721</a>)
            </li>
            <li>Cookies are not available while using websockets (<a
                href="http://dev.vaadin.com/ticket/11808">#11808</a>)
            </li>
            <li>Not all proxies are compatible with websockets or streaming.
                Use long polling to avoid these problems.</li>
        </ul>

        <h2 id="vaadin">Vaadin Installation</h2>

        <p>
            <b>Vaadin</b> is a Java framework for building modern web
            applications that look great, perform well and make you and
            your users happy. <b>Vaadin</b> is available under the
            Apache License, Version 2.0 (see the
            <tt>license.html</tt>
            in the Vaadin ZIP or JAR package).
        </p>

        <p>
            The easiest ways to install <b>Vaadin</b> are:
        </p>

        <ul>
            <li>If using Maven, define it as a dependency or use
                any of the available archetypes (only <tt>vaadin-application</tt>
                is available for Vaadin 7 at the time of this release)
                to create a new project
            </li>

            <li>If using Eclipse, use the Vaadin Plugin for
                Eclipse, which automatically downloads the Vaadin
                libraries.
            </li>
        </ul>

        <p>
            It is also available as a ZIP package downloadable from <a
                href="http://vaadin.com/download">Vaadin Download
                page</a>.
        </p>

        <h3 id="package">Package Contents</h3>

        <p>Inside the ZIP installation package you will find:</p>

        <ul>
            <li>Separate server-side (<tt>vaadin-server</tt>) and
                client-side (<tt>vaadin-client</tt>, <tt>vaadin-client-compiler</tt>)
                development libraries
            </li>
            <li>Precompiled widget set (<tt>vaadin-client-compiled</tt>)
                for server-side development
            </li>
            <li>Shared library (<tt>vaadin-shared</tt>) for both
                server- and client-side libraries
            </li>
            <li>Built-in themes (<tt>vaadin-themes</tt>)
            </li>
            <li>Dependency libraries provided under the <tt>lib/</tt>
                folder
            </li>
        </ul>

        <p>
            See the
            <tt>README.TXT</tt>
            in the installation package for detailed information about
            the package contents. <a href="http://vaadin.com/book">Book
                of Vaadin</a> (for Vaadin 7) gives more detailed
            instructions.
        </p>

        <p>
            For server-side development, copy the
            <tt>vaadin-server</tt>
            ,
            <tt>vaadin-client-compiled</tt>
            ,
            <tt>vaadin-shared</tt>
            , and
            <tt>vaadin-themes</tt>
            from the main folder and the dependencies from the
            <tt>lib</tt>
            folder to the
            <tt>WEB-INF/lib</tt>
            folder of your Vaadin project. (The
            <tt>vaadin-client-compiled</tt>
            is necessary if you do not wish to compile the widget set by
            your own, which you need to do if you use almost any add-on
            components.)
        </p>

        <h4 id="package.updates">Updates to the Packaging</h4>
        <p>
            Since Vaadin 7.2.0, the old vaadin-theme-compiler has been moved into
            a separate project and renamed to vaadin-sass-compiler. It is now included
            along with the other 3rd party dependencies in the ZIP package.
        </p>

        <p>
            For pure client-side development, you only need the
            <tt>vaadin-client</tt>
            and
            <tt>vaadin-client-compiler</tt>
            JARs, which should be put to a non-deployed project library
            folder, such as
            <tt>lib</tt>
            . You also need them if you compile the widget set for any
            reason, such as using Vaadin add-ons, or create new
            server-side components integrated with client-side widgets.
        </p>

        <h2 id="migrating">Migrating from Vaadin 6</h2>

        <p>
            All Vaadin 6 applications need some changes when migrating
            to Vaadin 7. The most obvious changes are in the
            application/window API and require extending either <b>UI</b>
            or <b>UI.LegacyApplication</b> instead of <b>Application</b>.
            A detailed list of migration changes are given in the <a
                href="https://vaadin.com/wiki/-/wiki/Main/Migrating+from+Vaadin+6+to+Vaadin+7">Vaadin
                7 Migration Guide</a>.
        </p>

        <p>Any custom client-side widgets need to be ported to use
            the new client-server communication API, or the Vaadin 6
            compatibility API.</p>

        <p>
            Vaadin 6 add-ons (ones that contain widgets) do not work in
            Vaadin 7 - please check the add-ons in <a
                href="http://vaadin.com/directory/">Vaadin Directory</a>
            for Vaadin 7 support.
        </p>

        <h2 id="dependencies">Vaadin @version@ Dependencies</h2>

        <p>When using Maven, Ivy, Gradle, or other dependency
            management system, all Vaadin dependencies are downloaded
            automatically. This is also the case when using the Vaadin
            Plugin for Eclipse.</p>

        <p>
            The Vaadin ZIP installation package includes the
            dependencies in the
            <tt>lib</tt>
            subfolder. These need to be copied to the
            <tt>WEB-INF/lib</tt>
            folder of the web application that uses Vaadin.
        </p>

        <p>
            The dependencies are listed in the <a href="license.html">Licensing
                description</a>. Some are explicit dependencies packaged and
            distributed as separate JARs, while some are included inside
            other libraries.
        </p>

        <h3>Bean Validation</h3>

        <p>
            If you use the bean validation feature in Vaadin 7, you need
            a Bean Validation API implementation. You need to install
            the implementation JAR in the
            <tt>WEB-INF/lib</tt>
            directory of the web application that uses validation.
        </p>

        <h2 id="upgrading">Upgrading from Vaadin 7.1 to Vaadin @version-minor@</h2>

        <p>When upgrading from an earlier Vaadin version, you must:
        </p>

        <ul>
            <li>Recompile your classes using the new Vaadin
                version. Binary compatibility is only guaranteed for
                maintenance releases of Vaadin.</li>

            <li>Unless using the precompiled widget set, recompile
                your widget set using the new Vaadin version.</li>
        </ul>

        <p>Remember also to refresh the project in your IDE to
            ensure that the new version of everything is in use.</p>

        <p>
            By using the "
            <tt>?debug</tt>
            " URL parameter, you can verify that the version of the
            servlet, the theme, and the widget set all match.
        </p>

        <p>
            <b>Eclipse</b> users should always check if there is a new
            version of the Eclipse Plug-in available. The Eclipse
            Plug-in can be used to update the Vaadin version in the
            project (Project properties &raquo; Vaadin).
        </p>

        <p>
            <b>Maven</b> users should update the Vaadin dependency
            version in the
            <tt>pom.xml</tt>
            unless it is defined as
            <tt>LATEST</tt>
            . You must also ensure that the GWT dependency uses the
            correct version and recompile your project and your widget
            set.
        </p>

        <p>
            <b>Liferay and other portal</b> users must install the
            Vaadin libraries in
            <t>ROOT/WEB-INF/lib/</b> in the portal (and remove a
            possibly obsolete older <tt>vaadin.jar</tt>). Additionally,
            the contents of the <tt>vaadin-client-compiled</tt> and <tt>vaadin-themes</tt>
            must be extracted to the <tt>ROOT/html/VAADIN</tt> directory
            in the Liferay installation. If your portal uses custom
            widgets, you can use <a
                href="http://vaadin.com/directory#addon/liferay-control-panel-plugin-for-vaadin:vaadin">
                    Liferay Control Panel for Vaadin</a> for easy widget set compilation.</t>
        </p>

        <h2 id="gae">
            Notes and Limitations for Google App Engine
            </h4>
        </h2>

        <p>The following instructions and limitations apply when you
            run a Vaadin application under the Google App Engine.</p>

        <ul>
            <li>
                <p>
                    Applications must use <b>GAEVaadinServlet</b>
                    instead of <b>VaadinServlet</b> in
                    <tt>web.xml</tt>
                    .
                </p>
            </li>

            <li>
                <p>
                    Session support must be enabled in
                    <tt>appengine-web.xml</tt>
                    :
                </p> <pre>    &lt;sessions-enabled&gt;true&lt;/sessions-enabled&gt;</pre>
            </li>

            <li>
                <p>Avoid using the session for storage, usual App
                    Engine limitations apply (no synchronization, that
                    is, unreliable).</p>
            </li>

            <li>
                <p>
                    Vaadin uses memcache for mutex, the key is of the
                    form
                    <tt>_vmutex&lt;sessionid&gt;</tt>
                    .
                </p>
            </li>

            <li>
                <p>
                    The Vaadin <b>VaadinSession</b> class is serialized
                    separately into memcache and datastore; the memcache
                    key is
                    <tt>_vac&lt;sessionid&gt;</tt>
                    and the datastore entity kind is
                    <tt>_vac</tt>
                    with identifiers of the type
                    <tt>_vac&lt;sessionid&gt;</tt>
                    .
                </p>
            </li>

            <li>
                <p>
                    DO NOT update application state when serving an <b>ConnectorResource</b>
                    (such as <b>ClassResource</b>.<i>getStream()</i>).
                </p>
            </li>

            <li>
                <p>The application remains locked during uploads - a
                    progress bar is not possible</p>
            </li>
        </ul>

        <p>
            For other known problems, see open tickets at developer site
            <a href="http://dev.vaadin.com/">dev.vaadin.com</a>.
        </p>

        <h2 id="supportedversions">Supported Technologies</h2>

        <p>
            Vaadin 7 is compatible with <b>Java 6</b> and newer. Vaadin
            7 is especially supported on the following <b>operating
                systems</b>:
        </p>

        <ul>
            <li>Windows</li>
            <li>Linux</li>
            <li>Mac OS X</li>
        </ul>

        <p>
            Vaadin 7 requires <b>Java Servlet API 2.4</b> but also
            supports later versions and should work with any Java
            application server that conforms to the standard. The
            following <b>application servers</b> are supported:
        </p>

        <ul>
            <li>Apache Tomcat 5-8</li>
            <li>Apache TomEE 1</li>
            <li>Oracle WebLogic Server 10.3-12</li>
            <li>IBM WebSphere Application Server 7-8</li>
            <li>JBoss Application Server 4-7</li>
            <li>Wildfly 8</li>
            <li>Jetty 5-9</li>
            <li>Glassfish 2-4</li>
        </ul>

        <p>
            Vaadin 7 supports the JSR-286 Portlet specification and all
            portals that implement the specification should work. The
            following <b>portals</b> are supported:
        </p>

        <ul>
            <li>Liferay Portal 5.2-6</li>
            <li>GateIn Portal 3</li>
            <li>eXo Platform 3</li>
            <li>IBM WebSphere Portal 8</li>
        </ul>

        <p>
            Vaadin also supports <b>Google App Engine</b>.
        </p>

        <p>
            Vaadin @version@ supports the following <b>desktop browsers</b>:
        </p>

        <ul>
            <li>Mozilla Firefox 18-34</li>
            <li>Mozilla Firefox 17 ESR, 24 ESR, 31 ESR</li>
            <li>Internet Explorer 8-11</li>
            <li>Safari 6-8</li>
            <li>Opera 16-27</li>
            <li>Google Chrome 23-39</li>
        </ul>

        <p>
            Additionally, Vaadin supports the built-in browsers in the
            following <b>mobile operating systems</b>:
        </p>

        <ul>
            <li>iOS 5-8</li>
            <li>Android 2.3-5</li>
            <li>Windows Phone 8</li>
        </ul>

        <p>Vaadin SQL Container supports the following databases:</p>
        <ul>
            <li>HSQLDB</li>
            <li>MySQL</li>
            <li>MSSQL</li>
            <li>Oracle</li>
            <li>PostgreSQL</li>
        </ul>

        <h2 id="vaadinontheweb">Vaadin on the Web</h2>

        <ul>
            <li><a href="http://vaadin.com">vaadin.com - The
                    developer portal containing everything you need to
                    know about Vaadin</a></li>
            <li><a href="http://vaadin.com/demo">vaadin.com/demo
                    - A collection of demos for Vaadin</a></li>
            <li><a href="http://vaadin.com/learn">vaadin.com/learn
                    - Getting started with Vaadin</a></li>
            <li><a href="http://vaadin.com/forum">vaadin.com/forum
                    - Forums for Vaadin related discussions</a></li>
            <li><a href="http://vaadin.com/book">vaadin.com/book
                    - Book of Vaadin - everything you need to know about
                    Vaadin</a></li>
            <li><a href="http://vaadin.com/api">vaadin.com/api
                    - Online javadocs</a></li>
            <li><a href="http://vaadin.com/directory">vaadin.com/directory
                    - Add-ons for Vaadin</a></li>

            <li><a href="http://vaadin.com/pro-tools">vaadin.com/pro-tools
                    - Commercial tools for Vaadin development</a></li>
            <li><a href="http://vaadin.com/support">vaadin.com/support
                    - Commercial support for Vaadin development </a></li>
            <li><a href="http://vaadin.com/services">vaadin.com/services
                    - Expert services for Vaadin</a></li>
            <li><a href="http://vaadin.com/company">vaadin.com/company
                    - Information about the company behind Vaadin</a></li>

            <li><a href="http://dev.vaadin.com">dev.vaadin.com
                    - Bug tracker</a></li>

            <li><a
                href="http://dev.vaadin.com/wiki/Vaadin/Development/StartingVaadin7Development">How
                    to get the source code of Vaadin</a></li>
        </ul>

    </div>
    <!-- /content-->

    <div id="footer">
        <span class="slogan"><strong>vaadin <em>}></em>
        </strong> thinking of U and I<span> <a href="#top">&uarr; Back
                    to top</a>
    </div>
    <!-- /footer -->
</body>
</html>

<!-- Keep this comment at the end of the file
Local variables:
mode: xml
sgml-omittag:nil
sgml-shorttag:nil
sgml-namecase-general:nil
sgml-general-insert-case:lower
sgml-minimize-attributes:nil
sgml-always-quote-attributes:t
sgml-indent-step:2
sgml-indent-data:t
sgml-parent-document:nil
sgml-exposed-tags:nil
sgml-local-catalogs:("/etc/sgml/catalog" "/usr/share/xemacs21/xemacs-packages/etc/psgml-dtds/CATALOG")
sgml-local-ecat-files:("ECAT" "~/sgml/ECAT" "/usr/share/sgml/ECAT" "/usr/local/share/sgml/ECAT" "/usr/local/lib/sgml/ECAT")
End:
--><|MERGE_RESOLUTION|>--- conflicted
+++ resolved
@@ -97,9 +97,6 @@
             enhancements. Below is a list of the most notable changes:</p>
 
         <ul>
-<<<<<<< HEAD
-            <li>Grid</li>
-=======
             <li>Grid is a new component for showing tabular data. It has been
                 designed from the ground up to eventually replace the Table
                 and TreeTable components.<br />
@@ -121,7 +118,6 @@
             <li>Unified JSON library for using the same API in both server-side and client-side code.</li>
             <li>Range validators and converters for additional numerical types.</li>
             <li>Support for fine grained add/remove item events in in-memory containers.</li>
->>>>>>> 68eec666
         </ul>
 
         <p>
