<!DOCTYPE html PUBLIC "-//W3C//DTD XHTML 1.0 Transitional//EN" "http://www.w3.org/TR/xhtml1/DTD/xhtml1-transitional.dtd">
<html>
<head>
<meta http-equiv="Content-Type" content="text/html; charset=utf-8" />
<title>Vaadin Framework @version@</title>
<link rel="stylesheet" type="text/css" href="css/styles.css" />

<!--[if lte IE 6]>
		<link rel="stylesheet" type="text/css" href="css/ie.css" />
		<![endif]-->
<style type="text/css">
.nested-list ol {
	counter-reset: item
}

.nested-list li {
	display: block
}

.nested-list li:before {
	content: counters(item, ".") ". ";
	counter-increment: item
}
</style>
</head>

<body>
    <div id="header">
        <h1>Vaadin &ndash; thinking of U and I</h1>
        <div id="version">
            <strong>Version @version@</strong>
        </div>
    </div>
    <!-- /header -->

    <div id="content">
        <p>Version @version@ built on @builddate@.</p>

        <h2 id="tableofcontents">Release Notes for Vaadin Framework
            @version@</h2>
        <ul>
            <li><a href="#overview">Overview of Vaadin
                    @version@ Release</a></li>
            <li><a href="#changelog">Change log for Vaadin
                    @version@</a></li>
            <li><a href="#enhancements">Enhancements in Vaadin
                    @version-minor@</a></li>
<<<<<<< HEAD
=======
            <li><a href="#knownissues">Known issues in
                    @version-minor@</a></li>
>>>>>>> dcb6cfd6
            <li><a href="#limitations">Limitations in
                    @version-minor@</a></li>
            <li><a href="#vaadin">Vaadin Installation</a></li>
            <li><a href="#package">Package Contents</a></li>
            <li><a href="#migrating">Migrating from Vaadin 6 to
                    Vaadin 7</a></li>
            <li><a href="#dependencies">Vaadin @version@
                    dependencies</a></li>
            <li><a href="#upgrading">Upgrading to Vaadin
                    @version-minor@</a></li>
            <li><a href="#supportedversions">Supported
                    technologies</a></li>
            <li><a href="#vaadinontheweb">Vaadin on the Web</a></li>
        </ul>

        <h2 id="overview">Overview of Vaadin @version@ Release</h2>

        <p>
            Vaadin @version@ is a minor release that includes a
            number of new features and bug fixes, as listed in the <a
                href="#enhancements">list of enhancements</a> and <a
                href="#changelog">change log</a> below.
        </p>

        <p>
            For a list of enhancements in the last feature release, see
            <a href="#enhancements">Enhancements in Vaadin
                @version-minor@</a> and the <a
                href="http://vaadin.com/download/release/@version-minor@/@version-minor@.0/release-notes.html">Release
                Notes for Vaadin @version-minor@.0</a>.
        </p>
        
        <!-- ================================================================ -->
        <h3 id="changelog">Change log for Vaadin @version@</h3>

        <p>This release includes the following closed issues:</p>

        <table>
        @release-notes-tickets@
        <tr><td>&nbsp;</td><td></td></tr>
        <tr><td class="fv"><span class="vote">Vote</span></td><td colspan="2" class="pad">Enhancements <a href=" https://vaadin.com/support">Vaadin support</a> users have voted for</td></tr>
        <tr><td class="bfp"><span class="bfp">Priority</span></td><td colspan="2" class="pad">Defects <a href=" https://vaadin.com/support">Vaadin support</a> users have prioritized</td></tr>
        </table>
        <br/>
        <p>
            You can also view the <a
                href="http://dev.vaadin.com/query?status=closed&resolution=fixed&milestone=Vaadin+@version@&order=id">list
                of the closed issues</a> at the Vaadin developer's site.
        </p>

        <h2 id="enhancements">Enhancements in Vaadin
            @version-minor@</h2>

        <p>The @version-minor@ includes many major and minor
            enhancements. Below is a list of the most notable changes:</p>

        <ul>
            <li>Valo theme &ndash; <a href="#valo">see the separate section</a> 
            about the features of the new theme and how to use it</li>
        </ul>

        <!-- <p>Tools have been updated for Vaadin @version-minor@ with
            the following changes:</p>

        <ul>
            <li>-</li>
        </ul>-->

        <p>
            For enchancements introduced in Vaadin 7, see the <a
                href="http://vaadin.com/download/release/7.0/7.0.0/release-notes.html">Release
                Notes for Vaadin 7.0.0</a>.
        </p>
        
        <h2 id="valo">Valo theme</h2>
        
        <p>Valo is a brand new built-in theme for Vaadin. It leverages 
        the <a href="http://www.sass-lang.com">Sass CSS preprocessor</a> heavily, 
        providing a variety of ways to customize the look and feel of your theme. 
        Read the introductory blog post describing the features for the
        <a href="https://vaadin.com/blog/-/blogs/7-series">Vaadin 7.x series</a>.</p>
        
        <h4>Using Valo</h4>
        
        <p>The Java-based Sass compiler bundled with this Vaadin release 
        does not support all the features that Valo requires at the moment. 
        The compiler in the release version of Vaadin 7.3 will support Valo, 
        but for this alpha release, you need to use the original Ruby-based 
        compiler (or any other Sass 3.2 compatible Sass compiler). See 
        instructions below.</p>
        
<<<<<<< HEAD
=======
        <ul>
          <li>Install the command-line version of the Sass compiler by following 
          the instructions in <a href="http://sass-lang.com/install">http://sass-lang.com/install</a></li>
          <li>Unpack the <code>VAADIN/themes/valo</code> folder from 
          <code>vaadin-themes-7.3.0.alpha1.jar</code> and place it under your 
          project's <code>VAADIN/themes</code> folder</li>
          <li>In your project's custom theme, import Valo and do any modifications 
          you wish using the Sass API in Valo (i.e., variables, mixins, and functions), 
          and then include the main valo mixin<br>
            <br>Example (in <code>my-theme-name.scss</code>):<br>
            <pre>// Any variables you wish to override should be done before importing Valo

// Modify the base color of the theme
$v-app-background-color: hsl(200, 50%, 50%);

@import "../valo/valo";

.my-theme-name {
  @include valo;
}
</pre>
          </li>
          <li>From the command-line, navigate to your project's 
          <code>VAADIN/themes/my-theme-name</code> folder and use the following command 
          to compile the theme:<br><br>
          <code>$ sass styles.scss styles.css</code></li>
        </ul>

        <h3 id="knownissues">Known issues</h3>
>>>>>>> dcb6cfd6
        <ul>
          <li>Install the command-line version of the Sass compiler by following 
          the instructions in <a href="http://sass-lang.com/install">http://sass-lang.com/install</a></li>
          <li>Unpack the <code>VAADIN/themes/valo</code> folder from 
          <code>vaadin-themes-7.3.0.alpha1.jar</code> and place it under your 
          project's <code>VAADIN/themes</code> folder</li>
          <li>In your project's custom theme, import Valo and do any modifications 
          you wish using the Sass API in Valo (i.e., variables, mixins, and functions), 
          and then include the main valo mixin<br>
            <br>Example (in <code>my-theme-name.scss</code>):<br>
            <pre>// Any variables you wish to override should be done before importing Valo

// Modify the base color of the theme
$v-app-background-color: hsl(200, 50%, 50%);

@import "../valo/valo";

.my-theme-name {
  @include valo;
}
</pre>
          </li>
          <li>From the command-line, navigate to your project's 
          <code>VAADIN/themes/my-theme-name</code> folder and use the following command 
          to compile the theme:<br><br>
          <code>$ sass styles.scss styles.css</code></li>
        </ul>

        <h3 id="limitations">Limitations</h3>
        <ul>
            <li><p>It is currently not possible to specify <tt>font-size</tt>
                as <tt>em</tt> or <tt>%</tt>, or layout component sizes
                with <tt>em</tt> (<a
                href="http://dev.vaadin.com/ticket/10634">#10634</a>).</p><p>This 
                does not apply to Valo, but using em sizes to size layouts is discouraged, 
                because it results in fractional component sizes in many cases, which 
                might cause unwanted 1px gaps between components.</p>
            </li>
            <li>Push is currently not supported in portals (See <a
                href="http://dev.vaadin.com/ticket/11493">#11493</a>)
            </li>
            <li>HTTP session can not be invalidated while using
                push over websockets on Tomcat 7 (<a href="http://dev.vaadin.com/ticket/11721">#11721</a>)
            </li>
            <li>Cookies are not available while using websockets (<a
                href="http://dev.vaadin.com/ticket/11808">#11808</a>)
            </li>
            <li>Not all proxies are compatible with websockets or streaming.
                Use long polling to avoid these problems.</li>
        </ul>

        <h2 id="vaadin">Vaadin Installation</h2>

        <p>
            <b>Vaadin</b> is a Java framework for building modern web
            applications that look great, perform well and make you and
            your users happy. <b>Vaadin</b> is available under the
            Apache License, Version 2.0 (see the
            <tt>license.html</tt>
            in the Vaadin ZIP or JAR package).
        </p>

        <p>
            The easiest ways to install <b>Vaadin</b> are:
        </p>

        <ul>
            <li>If using Maven, define it as a dependency or use
                any of the available archetypes (only <tt>vaadin-application</tt>
                is available for Vaadin 7 at the time of this release)
                to create a new project
            </li>

            <li>If using Eclipse, use the Vaadin Plugin for
                Eclipse, which automatically downloads the Vaadin
                libraries.
            </li>
        </ul>

        <p>
            It is also available as a ZIP package downloadable from <a
                href="http://vaadin.com/download">Vaadin Download
                page</a>.
        </p>

        <h3 id="package">Package Contents</h3>

        <p>Inside the ZIP installation package you will find:</p>

        <ul>
            <li>Separate server-side (<tt>vaadin-server</tt>) and
                client-side (<tt>vaadin-client</tt>, <tt>vaadin-client-compiler</tt>)
                development libraries
            </li>
            <li>Precompiled widget set (<tt>vaadin-client-compiled</tt>)
                for server-side development
            </li>
            <li>Shared library (<tt>vaadin-shared</tt>) for both
                server- and client-side libraries
            </li>
            <li>Built-in themes (<tt>vaadin-themes</tt>)
            </li>
            <li>Dependency libraries provided under the <tt>lib/</tt>
                folder
            </li>
        </ul>

        <p>
            See the
            <tt>README.TXT</tt>
            in the installation package for detailed information about
            the package contents. <a href="http://vaadin.com/book">Book
                of Vaadin</a> (for Vaadin 7) gives more detailed
            instructions.
        </p>

        <p>
            For server-side development, copy the
            <tt>vaadin-server</tt>
            ,
            <tt>vaadin-client-compiled</tt>
            ,
            <tt>vaadin-shared</tt>
            , and
            <tt>vaadin-themes</tt>
            from the main folder and the dependencies from the
            <tt>lib</tt>
            folder to the
            <tt>WEB-INF/lib</tt>
            folder of your Vaadin project. (The
            <tt>vaadin-client-compiled</tt>
            is necessary if you do not wish to compile the widget set by
            your own, which you need to do if you use almost any add-on
            components.)
        </p>

        <h4 id="package.updates">Updates to the Packaging</h4>
        <p>
            Since Vaadin 7.2.0, the old vaadin-theme-compiler has been moved into
            a separate project and renamed to vaadin-sass-compiler. It is now included
            along with the other 3rd party dependencies in the ZIP package.
        </p>

        <p>
            For pure client-side development, you only need the
            <tt>vaadin-client</tt>
            and
            <tt>vaadin-client-compiler</tt>
            JARs, which should be put to a non-deployed project library
            folder, such as
            <tt>lib</tt>
            . You also need them if you compile the widget set for any
            reason, such as using Vaadin add-ons, or create new
            server-side components integrated with client-side widgets.
        </p>

        <h2 id="migrating">Migrating from Vaadin 6</h2>

        <p>
            All Vaadin 6 applications need some changes when migrating
            to Vaadin 7. The most obvious changes are in the
            application/window API and require extending either <b>UI</b>
            or <b>UI.LegacyApplication</b> instead of <b>Application</b>.
            A detailed list of migration changes are given in the <a
                href="https://vaadin.com/wiki/-/wiki/Main/Migrating+from+Vaadin+6+to+Vaadin+7">Vaadin
                7 Migration Guide</a>.
        </p>

        <p>Any custom client-side widgets need to be ported to use
            the new client-server communication API, or the Vaadin 6
            compatibility API.</p>

        <p>
            Vaadin 6 add-ons (ones that contain widgets) do not work in
            Vaadin 7 - please check the add-ons in <a
                href="http://vaadin.com/directory/">Vaadin Directory</a>
            for Vaadin 7 support.
        </p>

        <h2 id="dependencies">Vaadin @version@ Dependencies</h2>

        <p>When using Maven, Ivy, Gradle, or other dependency
            management system, all Vaadin dependencies are downloaded
            automatically. This is also the case when using the Vaadin
            Plugin for Eclipse.</p>

        <p>
            The Vaadin ZIP installation package includes the
            dependencies in the
            <tt>lib</tt>
            subfolder. These need to be copied to the
            <tt>WEB-INF/lib</tt>
            folder of the web application that uses Vaadin.
        </p>

        <p>
            The dependencies are listed in the <a href="license.html">Licensing
                description</a>. Some are explicit dependencies packaged and
            distributed as separate JARs, while some are included inside
            other libraries.
        </p>

        <h3>Bean Validation</h3>

        <p>
            If you use the bean validation feature in Vaadin 7, you need
            a Bean Validation API implementation. You need to install
            the implementation JAR in the
            <tt>WEB-INF/lib</tt>
            directory of the web application that uses validation.
        </p>

        <h2 id="upgrading">Upgrading to Vaadin @version-minor@</h2>

        <p>When upgrading from an earlier Vaadin version, you must:
        </p>

        <ul>
            <li>Recompile your classes using the new Vaadin
                version. Binary compatibility is only guaranteed for
                maintenance releases of Vaadin.</li>

            <li>Unless using the precompiled widget set, recompile
                your widget set using the new Vaadin version.</li>
        </ul>

        <p>Remember also to refresh the project in your IDE to
            ensure that the new version of everything is in use.</p>

        <p>
            By using the "
            <tt>?debug</tt>
            " URL parameter, you can verify that the version of the
            servlet, the theme, and the widget set all match.
        </p>

        <p>
            <b>Eclipse</b> users should always check if there is a new
            version of the Eclipse Plug-in available. The Eclipse
            Plug-in can be used to update the Vaadin version in the
            project (Project properties &raquo; Vaadin).
        </p>

        <p>
            <b>Maven</b> users should update the Vaadin dependency
            version in the
            <tt>pom.xml</tt>
            unless it is defined as
            <tt>LATEST</tt>
            . You must also ensure that the GWT dependency uses the
            correct version and recompile your project and your widget
            set.
        </p>

        <p>
            <b>Liferay and other portal</b> users must install the
            Vaadin libraries in
            <t>ROOT/WEB-INF/lib/</b> in the portal (and remove a
            possibly obsolete older <tt>vaadin.jar</tt>). Additionally,
            the contents of the <tt>vaadin-client-compiled</tt> and <tt>vaadin-themes</tt>
            must be extracted to the <tt>ROOT/html/VAADIN</tt> directory
            in the Liferay installation. If your portal uses custom
            widgets, you can use <a
                href="http://vaadin.com/directory#addon/liferay-control-panel-plugin-for-vaadin:vaadin">
                    Liferay Control Panel for Vaadin</a> for easy widget set compilation.</t>
        </p>

        <h2 id="gae">
            Notes and Limitations for Google App Engine
            </h4>
        </h2>

        <p>The following instructions and limitations apply when you
            run a Vaadin application under the Google App Engine.</p>

        <ul>
            <li>
                <p>
                    Applications must use <b>GAEVaadinServlet</b>
                    instead of <b>VaadinServlet</b> in
                    <tt>web.xml</tt>
                    .
                </p>
            </li>

            <li>
                <p>
                    Session support must be enabled in
                    <tt>appengine-web.xml</tt>
                    :
                </p> <pre>    &lt;sessions-enabled&gt;true&lt;/sessions-enabled&gt;</pre>
            </li>

            <li>
                <p>Avoid using the session for storage, usual App
                    Engine limitations apply (no synchronization, that
                    is, unreliable).</p>
            </li>

            <li>
                <p>
                    Vaadin uses memcache for mutex, the key is of the
                    form
                    <tt>_vmutex&lt;sessionid&gt;</tt>
                    .
                </p>
            </li>

            <li>
                <p>
                    The Vaadin <b>VaadinSession</b> class is serialized
                    separately into memcache and datastore; the memcache
                    key is
                    <tt>_vac&lt;sessionid&gt;</tt>
                    and the datastore entity kind is
                    <tt>_vac</tt>
                    with identifiers of the type
                    <tt>_vac&lt;sessionid&gt;</tt>
                    .
                </p>
            </li>

            <li>
                <p>
                    DO NOT update application state when serving an <b>ConnectorResource</b>
                    (such as <b>ClassResource</b>.<i>getStream()</i>).
                </p>
            </li>

            <li>
                <p>The application remains locked during uploads - a
                    progress bar is not possible</p>
            </li>
        </ul>

        <p>
            For other known problems, see open tickets at developer site
            <a href="http://dev.vaadin.com/">dev.vaadin.com</a>.
        </p>

        <h2 id="supportedversions">Supported Technologies</h2>

        <p>
            Vaadin 7 is compatible with <b>Java 6</b> and newer. Vaadin
            7 is especially supported on the following <b>operating
                systems</b>:
        </p>

        <ul>
            <li>Windows</li>
            <li>Linux</li>
            <li>Mac OS X</li>
        </ul>

        <p>
            Vaadin 7 requires <b>Java Servlet API 2.4</b> but also
            supports later versions and should work with any Java
            application server that conforms to the standard. The
            following <b>application servers</b> are supported:
        </p>

        <ul>
            <li>Apache Tomcat 5-8</li>
            <li>Apache TomEE 1</li>
            <li>Oracle WebLogic Server 10.3-12</li>
            <li>IBM WebSphere Application Server 7-8</li>
            <li>JBoss Application Server 4-7</li>
            <li>Wildfly 8</li>
            <li>Jetty 5-9</li>
            <li>Glassfish 2-4</li>
        </ul>

        <p>
            Vaadin 7 supports the JSR-286 Portlet specification and all
            portals that implement the specification should work. The
            following <b>portals</b> are supported:
        </p>

        <ul>
            <li>Liferay Portal 5.2-6</li>
            <li>GateIn Portal 3</li>
            <li>eXo Platform 3</li>
            <li>IBM WebSphere Portal 8</li>
        </ul>

        <p>
            Vaadin also supports <b>Google App Engine</b>.
        </p>

        <p>
            Vaadin @version@ supports the following <b>desktop browsers</b>:
        </p>

        <ul>
            <li>Mozilla Firefox 18-29</li>
            <li>Mozilla Firefox 17 ESR, 24 ESR</li>
            <li>Internet Explorer 8-11</li>
            <li>Safari 6-7</li>
            <li>Opera 12, 16-20</li>
            <li>Google Chrome 23-34</li>
        </ul>

        <p>
            Additionally, Vaadin supports the built-in browsers in the
            following <b>mobile operating systems</b>:
        </p>

        <ul>
            <li>iOS 5-7</li>
            <li>Android 2.3-4</li>
            <li>Windows Phone 8</li>
        </ul>

        <p>Vaadin SQL Container supports the following databases:</p>
        <ul>
            <li>HSQLDB</li>
            <li>MySQL</li>
            <li>MSSQL</li>
            <li>Oracle</li>
            <li>PostgreSQL</li>
        </ul>

        <h2 id="vaadinontheweb">Vaadin on the Web</h2>

        <ul>
            <li><a href="http://vaadin.com">vaadin.com - The
                    developer portal containing everything you need to
                    know about Vaadin</a></li>
            <li><a href="http://vaadin.com/demo">vaadin.com/demo
                    - A collection of demos for Vaadin</a></li>
            <li><a href="http://vaadin.com/learn">vaadin.com/learn
                    - Getting started with Vaadin</a></li>
            <li><a href="http://vaadin.com/forum">vaadin.com/forum
                    - Forums for Vaadin related discussions</a></li>
            <li><a href="http://vaadin.com/book">vaadin.com/book
                    - Book of Vaadin - everything you need to know about
                    Vaadin</a></li>
            <li><a href="http://vaadin.com/api">vaadin.com/api
                    - Online javadocs</a></li>
            <li><a href="http://vaadin.com/directory">vaadin.com/directory
                    - Add-ons for Vaadin</a></li>

            <li><a href="http://vaadin.com/pro-tools">vaadin.com/pro-tools
                    - Commercial tools for Vaadin development</a></li>
            <li><a href="http://vaadin.com/support">vaadin.com/support
                    - Commercial support for Vaadin development </a></li>
            <li><a href="http://vaadin.com/services">vaadin.com/services
                    - Expert services for Vaadin</a></li>
            <li><a href="http://vaadin.com/company">vaadin.com/company
                    - Information about the company behind Vaadin</a></li>

            <li><a href="http://dev.vaadin.com">dev.vaadin.com
                    - Bug tracker</a></li>

            <li><a
                href="http://dev.vaadin.com/wiki/Vaadin/Development/StartingVaadin7Development">How
                    to get the source code of Vaadin</a></li>
        </ul>

    </div>
    <!-- /content-->

    <div id="footer">
        <span class="slogan"><strong>vaadin <em>}></em>
        </strong> thinking of U and I<span> <a href="#top">&uarr; Back
                    to top</a>
    </div>
    <!-- /footer -->
</body>
</html>

<!-- Keep this comment at the end of the file
Local variables:
mode: xml
sgml-omittag:nil
sgml-shorttag:nil
sgml-namecase-general:nil
sgml-general-insert-case:lower
sgml-minimize-attributes:nil
sgml-always-quote-attributes:t
sgml-indent-step:2
sgml-indent-data:t
sgml-parent-document:nil
sgml-exposed-tags:nil
sgml-local-catalogs:("/etc/sgml/catalog" "/usr/share/xemacs21/xemacs-packages/etc/psgml-dtds/CATALOG")
sgml-local-ecat-files:("ECAT" "~/sgml/ECAT" "/usr/share/sgml/ECAT" "/usr/local/share/sgml/ECAT" "/usr/local/lib/sgml/ECAT")
End:
--><|MERGE_RESOLUTION|>--- conflicted
+++ resolved
@@ -45,11 +45,8 @@
                     @version@</a></li>
             <li><a href="#enhancements">Enhancements in Vaadin
                     @version-minor@</a></li>
-<<<<<<< HEAD
-=======
             <li><a href="#knownissues">Known issues in
                     @version-minor@</a></li>
->>>>>>> dcb6cfd6
             <li><a href="#limitations">Limitations in
                     @version-minor@</a></li>
             <li><a href="#vaadin">Vaadin Installation</a></li>
@@ -141,8 +138,6 @@
         compiler (or any other Sass 3.2 compatible Sass compiler). See 
         instructions below.</p>
         
-<<<<<<< HEAD
-=======
         <ul>
           <li>Install the command-line version of the Sass compiler by following 
           the instructions in <a href="http://sass-lang.com/install">http://sass-lang.com/install</a></li>
@@ -172,33 +167,15 @@
         </ul>
 
         <h3 id="knownissues">Known issues</h3>
->>>>>>> dcb6cfd6
-        <ul>
-          <li>Install the command-line version of the Sass compiler by following 
-          the instructions in <a href="http://sass-lang.com/install">http://sass-lang.com/install</a></li>
-          <li>Unpack the <code>VAADIN/themes/valo</code> folder from 
-          <code>vaadin-themes-7.3.0.alpha1.jar</code> and place it under your 
-          project's <code>VAADIN/themes</code> folder</li>
-          <li>In your project's custom theme, import Valo and do any modifications 
-          you wish using the Sass API in Valo (i.e., variables, mixins, and functions), 
-          and then include the main valo mixin<br>
-            <br>Example (in <code>my-theme-name.scss</code>):<br>
-            <pre>// Any variables you wish to override should be done before importing Valo
-
-// Modify the base color of the theme
-$v-app-background-color: hsl(200, 50%, 50%);
-
-@import "../valo/valo";
-
-.my-theme-name {
-  @include valo;
-}
-</pre>
-          </li>
-          <li>From the command-line, navigate to your project's 
-          <code>VAADIN/themes/my-theme-name</code> folder and use the following command 
-          to compile the theme:<br><br>
-          <code>$ sass styles.scss styles.css</code></li>
+        <ul>
+            <li>Reconnecting a dropped push connection sometimes fails when using
+                Firefox and streaming or long polling.
+                (<a href="http://dev.vaadin.com/ticket/13578">#13578</a>)
+            </li>
+            <li>Drag'n'drop in a Table doesn't work on touch devices running
+                Internet Explorer (Windows Phone, Surface)
+                (<a href="http://dev.vaadin.com/ticket/13737">#13737</a>)
+            </li>
         </ul>
 
         <h3 id="limitations">Limitations</h3>
