<!DOCTYPE html PUBLIC "-//W3C//DTD XHTML 1.0 Transitional//EN" "http://www.w3.org/TR/xhtml1/DTD/xhtml1-transitional.dtd">
<html>
<head>
<meta http-equiv="Content-Type" content="text/html; charset=utf-8" />
<title>Vaadin Framework @version@</title>
<link rel="stylesheet" type="text/css" href="css/styles.css" />

<!--[if lte IE 6]>
		<link rel="stylesheet" type="text/css" href="css/ie.css" />
		<![endif]-->
<style type="text/css">
.nested-list ol {
	counter-reset: item
}

.nested-list li {
	display: block
}

.nested-list li:before {
	content: counters(item, ".") ". ";
	counter-increment: item
}
</style>
</head>

<body>
    <div id="header">
        <h1>Vaadin &ndash; thinking of U and I</h1>
        <div id="version">
            <strong>Version @version@</strong>
        </div>
    </div>
    <!-- /header -->

    <div id="content">
        <p>Version @version@ built on @builddate@.</p>

        <h2 id="tableofcontents">Release Notes for Vaadin Framework
            @version@</h2>
        <ul>
            <li><a href="#overview">Overview of Vaadin
                    @version@ Release</a></li>
            <li><a href="#changelog">Change log for Vaadin
                    @version@</a></li>
            <li><a href="#enhancements">Enhancements in Vaadin
                    @version-minor@</a></li>
            <li><a href="#incompatible">Incompatible changes in
                @version-minor@</a></li>
            <li><a href="#behavioraltering">Behavior altering
                changes in @version-minor@</a></li>
            <li><a href="#knownissues">Known issues in
                @version-minor@</a></li>
            <li><a href="#limitations">Limitations in
                    @version-minor@</a></li>
            <li><a href="#vaadin">Vaadin Installation</a></li>
            <li><a href="#package">Package Contents</a></li>
            <li><a href="#migrating">Migrating from Vaadin 6 to
                    Vaadin 7</a></li>
            <li><a href="#dependencies">Vaadin @version@
                    dependencies</a></li>
            <li><a href="#upgrading">Upgrading to Vaadin
                    @version-minor@</a></li>
            <li><a href="#supportedversions">Supported
                    technologies</a></li>
            <li><a href="#vaadinontheweb">Vaadin on the Web</a></li>
        </ul>

        <h2 id="overview">Overview of Vaadin @version@ Release</h2>

        <p>
            Vaadin @version@ is a minor release that includes a
            number of new features and bug fixes, as listed in the <a
                href="#enhancements">list of enhancements</a> and <a
                href="#changelog">change log</a> below.
        </p>

        <!-- ================================================================ -->
        <h3 id="changelog">Change log for Vaadin @version@</h3>

        <p>This release includes the following closed issues:</p>

        <table>
        @release-notes-tickets@
        <tr><td>&nbsp;</td><td></td></tr>
        <tr><td class="fv"><span class="vote">Vote</span></td><td colspan="2" class="pad">Enhancements <a href=" https://vaadin.com/support">Vaadin support</a> users have voted for</td></tr>
        <tr><td class="bfp"><span class="bfp">Priority</span></td><td colspan="2" class="pad">Defects <a href=" https://vaadin.com/support">Vaadin support</a> users have prioritized</td></tr>
        </table>
        <br/>
        <p>
            You can also view the <a
                href="http://dev.vaadin.com/query?status=closed&resolution=fixed&milestone=Vaadin+@version@&order=id">list
                of the closed issues</a> at the Vaadin developer's site.
        </p>

        <h2 id="enhancements">Enhancements in Vaadin
            @version-minor@</h2>

        <p>The @version-minor@ includes many major and minor
            enhancements. Below is a list of the most notable changes:</p>

        <ul>
<<<<<<< HEAD
            <li>Valo theme &ndash; <a href="#valo">see the separate section</a> 
            about the features of the new theme and how to use it</li>
        </ul>

        <!-- <p>Tools have been updated for Vaadin @version-minor@ with
            the following changes:</p>

        <ul>
            <li>-</li>
        </ul>-->
=======
            <li>Internet Explorer 11 support</li>
            <li>Window Phone 8.1 support</li>
            <li>Long polling support through Atmosphere 2</li>
            <li>Font icon support</li>
            <li>Tomcat 8 support</li>
            <li>Wildfly 8 support</li>
            <li>Websocket support for Tomcat 8, Glassfish 4, Jetty 9.1, Wildfly 8</li>
            <li>TestBench 4 support</li>
            <li>GWT 2.6 compatibility</li>
            <li>Widget set size reduction</li>
            <li>Widget set compilation speed improvement by collapsing all permutations</li>
            <li>New built-in converters: StringToBigDecimal, StringToLong</li>
            <li>New built-in support for Date in communication</li>
            <li>WAI-ARIA improvements: Window, Notification, TabSheet</li>
            <li>Sass compiler is a separate project</li>
            <li>Support for @OnStateChange for easier state handling</li>
            <li>Reload events for UIs with @PreserveOnRefresh</li>
            <li>Responsive layouts</li>
        </ul>
>>>>>>> 44eadeaa

        <p>
            For enchancements introduced in Vaadin 7, see the <a
                href="http://vaadin.com/download/release/7.0/7.0.0/release-notes.html">Release
                Notes for Vaadin 7.0.0</a>.
        </p>
        
        <h2 id="valo">Valo theme</h2>
        
        <p>Valo is a brand new built-in theme for Vaadin. It leverages 
        the <a href="http://www.sass-lang.com">Sass CSS preprocessor</a> heavily, 
        providing a variety of ways to customize the look and feel of your theme. 
        Read the introductory blog post describing the features for the
        <a href="https://vaadin.com/blog/-/blogs/7-series">Vaadin 7.x series</a>.</p>
        
        <h4>Using Valo</h4>
        
        <p>The Java-based Sass compiler bundled with this Vaadin release 
        does not support all the features that Valo requires at the moment. 
        The compiler in the release version of Vaadin 7.3 will support Valo, 
        but for this alpha release, you need to use the original Ruby-based 
        compiler (or any other Sass 3.2 compatible Sass compiler). See 
        instructions below.</p>
        
        <ul>
          <li>Install the command-line version of the Sass compiler by following 
          the instructions in <a href="http://sass-lang.com/install">http://sass-lang.com/install</a></li>
          <li>Unpack the <code>VAADIN/themes/valo</code> folder from 
          <code>vaadin-themes-7.3.0.alpha1.jar</code> and place it under your 
          project's <code>VAADIN/themes</code> folder</li>
          <li>In your project's custom theme, import Valo and do any modifications 
          you wish using the Sass API in Valo (i.e., variables, mixins, and functions), 
          and then include the main valo mixin<br>
            <br>Example (in <code>my-theme-name.scss</code>):<br>
            <pre>// Any variables you wish to override should be done before importing Valo

// Modify the base color of the theme
$v-app-background-color: hsl(200, 50%, 50%);

@import "../valo/valo";

.my-theme-name {
  @include valo;
}
</pre>
          </li>
          <li>From the command-line, navigate to your project's 
          <code>VAADIN/themes/my-theme-name</code> folder and use the following command 
          to compile the theme:<br><br>
          <code>$ sass styles.scss styles.css</code></li>
        </ul>

        <h3 id="incompatible">Incompatible changes</h3>
        <ul>
            <li>It is assumed that the UI will no longer be used after Page.setLocation
                is called. Do not use this to start downloads.</li>
            <li>The portlet requests class VaadinGateinRequest is now called
                VaadinGateInRequest</li>
            <li>The JSON library has been changed from org.json to the json implementation
                from the Android SDK. They are 99% compatible.</li>
            <li>StringToNumberConverter has been removed in favor of more specific
                converters such as StringToBigDecimalConverter.</li>
            <li>There is no longer support for "multiple variable bursts"
                in the UIDL communication.</li>
        </ul>
        <h3 id="behavioraltering">Behavior altering changes</h3>
        <ul>
            <li>Default push fallback is now long-polling</li>
            <li>VerticalLayout and HorizontalLayout.replaceComponent now applies old
                component parameters (e.g. expand ratio) to the new component. This is
                now consistent between all layouts in the framework, where relevant
                properties are applied to the replacement.</li>
            <li>All GWT permutations are collapsed when using DefaultWidgetSet. To use
                separate permutations, inherit Vaadin instead of DefaultWidgetSet and
                add the needed entry-point.</li>
            <li>Requests to "/context;jsessionid=xyz" are redirected to
                "/context/;jsessionid=xyz" which is against specifications but based
                on how jsessionid is used</li>
            <li>Adding a ValueChangeListener to a component will make it immediate</li>
            <li>ComboBox is immediate by default</li>
        </ul>

        <h3 id="knownissues">Known issues</h3>
        <ul>
            <li>Reconnecting a dropped push connection sometimes fails when using
                Firefox and streaming or long polling.
                (<a href="http://dev.vaadin.com/ticket/13578">#13578</a>)
            </li>
            <li>Drag'n'drop in a Table doesn't work on touch devices running
                Internet Explorer (Windows Phone, Surface)
                (<a href="http://dev.vaadin.com/ticket/13737">#13737</a>)
            </li>
        </ul>

        <h3 id="limitations">Limitations</h3>
        <ul>
            <li><p>It is currently not possible to specify <tt>font-size</tt>
                as <tt>em</tt> or <tt>%</tt>, or layout component sizes
                with <tt>em</tt> (<a
                href="http://dev.vaadin.com/ticket/10634">#10634</a>).</p><p>This 
                does not apply to Valo, but using em sizes to size layouts is discouraged, 
                because it results in fractional component sizes in many cases, which 
                might cause unwanted 1px gaps between components.</p>
            </li>
            <li>Push is currently not supported in portals (See <a
                href="http://dev.vaadin.com/ticket/11493">#11493</a>)
            </li>
            <li>HTTP session can not be invalidated while using
                push over websockets on Tomcat 7 (<a href="http://dev.vaadin.com/ticket/11721">#11721</a>)
            </li>
            <li>Cookies are not available while using websockets (<a
                href="http://dev.vaadin.com/ticket/11808">#11808</a>)
            </li>
            <li>Not all proxies are compatible with websockets or streaming.
                Use long polling to avoid these problems.</li>
        </ul>

        <h2 id="vaadin">Vaadin Installation</h2>

        <p>
            <b>Vaadin</b> is a Java framework for building modern web
            applications that look great, perform well and make you and
            your users happy. <b>Vaadin</b> is available under the
            Apache License, Version 2.0 (see the
            <tt>license.html</tt>
            in the Vaadin ZIP or JAR package).
        </p>

        <p>
            The easiest ways to install <b>Vaadin</b> are:
        </p>

        <ul>
            <li>If using Maven, define it as a dependency or use
                any of the available archetypes (only <tt>vaadin-application</tt>
                is available for Vaadin 7 at the time of this release)
                to create a new project
            </li>

            <li>If using Eclipse, use the Vaadin Plugin for
                Eclipse, which automatically downloads the Vaadin
                libraries.
            </li>
        </ul>

        <p>
            It is also available as a ZIP package downloadable from <a
                href="http://vaadin.com/download">Vaadin Download
                page</a>.
        </p>

        <h3 id="package">Package Contents</h3>

        <p>Inside the ZIP installation package you will find:</p>

        <ul>
            <li>Separate server-side (<tt>vaadin-server</tt>) and
                client-side (<tt>vaadin-client</tt>, <tt>vaadin-client-compiler</tt>)
                development libraries
            </li>
            <li>Precompiled widget set (<tt>vaadin-client-compiled</tt>)
                for server-side development
            </li>
            <li>Shared library (<tt>vaadin-shared</tt>) for both
                server- and client-side libraries
            </li>
            <li>Built-in themes (<tt>vaadin-themes</tt>)
            </li>
            <li>Dependency libraries provided under the <tt>lib/</tt>
                folder
            </li>
        </ul>

        <p>
            See the
            <tt>README.TXT</tt>
            in the installation package for detailed information about
            the package contents. <a href="http://vaadin.com/book">Book
                of Vaadin</a> (for Vaadin 7) gives more detailed
            instructions.
        </p>

        <p>
            For server-side development, copy the
            <tt>vaadin-server</tt>
            ,
            <tt>vaadin-client-compiled</tt>
            ,
            <tt>vaadin-shared</tt>
            , and
            <tt>vaadin-themes</tt>
            from the main folder and the dependencies from the
            <tt>lib</tt>
            folder to the
            <tt>WEB-INF/lib</tt>
            folder of your Vaadin project. (The
            <tt>vaadin-client-compiled</tt>
            is necessary if you do not wish to compile the widget set by
            your own, which you need to do if you use almost any add-on
            components.)
        </p>

        <h4 id="package.updates">Updates to the Packaging</h4>
        <p>
            Since Vaadin 7.2.0, the old vaadin-theme-compiler has been moved into
            a separate project and renamed to vaadin-sass-compiler. It is now included
            along with the other 3rd party dependencies in the ZIP package.
        </p>

        <p>
            For pure client-side development, you only need the
            <tt>vaadin-client</tt>
            and
            <tt>vaadin-client-compiler</tt>
            JARs, which should be put to a non-deployed project library
            folder, such as
            <tt>lib</tt>
            . You also need them if you compile the widget set for any
            reason, such as using Vaadin add-ons, or create new
            server-side components integrated with client-side widgets.
        </p>

        <h2 id="migrating">Migrating from Vaadin 6</h2>

        <p>
            All Vaadin 6 applications need some changes when migrating
            to Vaadin 7. The most obvious changes are in the
            application/window API and require extending either <b>UI</b>
            or <b>UI.LegacyApplication</b> instead of <b>Application</b>.
            A detailed list of migration changes are given in the <a
                href="https://vaadin.com/wiki/-/wiki/Main/Migrating+from+Vaadin+6+to+Vaadin+7">Vaadin
                7 Migration Guide</a>.
        </p>

        <p>Any custom client-side widgets need to be ported to use
            the new client-server communication API, or the Vaadin 6
            compatibility API.</p>

        <p>
            Vaadin 6 add-ons (ones that contain widgets) do not work in
            Vaadin 7 - please check the add-ons in <a
                href="http://vaadin.com/directory/">Vaadin Directory</a>
            for Vaadin 7 support.
        </p>

        <h2 id="dependencies">Vaadin @version@ Dependencies</h2>

        <p>When using Maven, Ivy, Gradle, or other dependency
            management system, all Vaadin dependencies are downloaded
            automatically. This is also the case when using the Vaadin
            Plugin for Eclipse.</p>

        <p>
            The Vaadin ZIP installation package includes the
            dependencies in the
            <tt>lib</tt>
            subfolder. These need to be copied to the
            <tt>WEB-INF/lib</tt>
            folder of the web application that uses Vaadin.
        </p>

        <p>
            The dependencies are listed in the <a href="license.html">Licensing
                description</a>. Some are explicit dependencies packaged and
            distributed as separate JARs, while some are included inside
            other libraries.
        </p>

        <h3>Bean Validation</h3>

        <p>
            If you use the bean validation feature in Vaadin 7, you need
            a Bean Validation API implementation. You need to install
            the implementation JAR in the
            <tt>WEB-INF/lib</tt>
            directory of the web application that uses validation.
        </p>

        <h2 id="upgrading">Upgrading from Vaadin 7.1 to Vaadin @version-minor@</h2>

        <p>When upgrading from an earlier Vaadin version, you must:
        </p>

        <ul>
            <li>Recompile your classes using the new Vaadin
                version. Binary compatibility is only guaranteed for
                maintenance releases of Vaadin.</li>

            <li>Unless using the precompiled widget set, recompile
                your widget set using the new Vaadin version.</li>
        </ul>

        <p>Remember also to refresh the project in your IDE to
            ensure that the new version of everything is in use.</p>

        <p>
            By using the "
            <tt>?debug</tt>
            " URL parameter, you can verify that the version of the
            servlet, the theme, and the widget set all match.
        </p>

        <p>
            <b>Eclipse</b> users should always check if there is a new
            version of the Eclipse Plug-in available. The Eclipse
            Plug-in can be used to update the Vaadin version in the
            project (Project properties &raquo; Vaadin).
        </p>

        <p>
            <b>Maven</b> users should update the Vaadin dependency
            version in the
            <tt>pom.xml</tt>
            unless it is defined as
            <tt>LATEST</tt>
            . You must also ensure that the GWT dependency uses the
            correct version and recompile your project and your widget
            set.
        </p>

        <p>
            <b>Liferay and other portal</b> users must install the
            Vaadin libraries in
            <t>ROOT/WEB-INF/lib/</b> in the portal (and remove a
            possibly obsolete older <tt>vaadin.jar</tt>). Additionally,
            the contents of the <tt>vaadin-client-compiled</tt> and <tt>vaadin-themes</tt>
            must be extracted to the <tt>ROOT/html/VAADIN</tt> directory
            in the Liferay installation. If your portal uses custom
            widgets, you can use <a
                href="http://vaadin.com/directory#addon/liferay-control-panel-plugin-for-vaadin:vaadin">
                    Liferay Control Panel for Vaadin</a> for easy widget set compilation.</t>
        </p>

        <h2 id="gae">
            Notes and Limitations for Google App Engine
            </h4>
        </h2>

        <p>The following instructions and limitations apply when you
            run a Vaadin application under the Google App Engine.</p>

        <ul>
            <li>
                <p>
                    Applications must use <b>GAEVaadinServlet</b>
                    instead of <b>VaadinServlet</b> in
                    <tt>web.xml</tt>
                    .
                </p>
            </li>

            <li>
                <p>
                    Session support must be enabled in
                    <tt>appengine-web.xml</tt>
                    :
                </p> <pre>    &lt;sessions-enabled&gt;true&lt;/sessions-enabled&gt;</pre>
            </li>

            <li>
                <p>Avoid using the session for storage, usual App
                    Engine limitations apply (no synchronization, that
                    is, unreliable).</p>
            </li>

            <li>
                <p>
                    Vaadin uses memcache for mutex, the key is of the
                    form
                    <tt>_vmutex&lt;sessionid&gt;</tt>
                    .
                </p>
            </li>

            <li>
                <p>
                    The Vaadin <b>VaadinSession</b> class is serialized
                    separately into memcache and datastore; the memcache
                    key is
                    <tt>_vac&lt;sessionid&gt;</tt>
                    and the datastore entity kind is
                    <tt>_vac</tt>
                    with identifiers of the type
                    <tt>_vac&lt;sessionid&gt;</tt>
                    .
                </p>
            </li>

            <li>
                <p>
                    DO NOT update application state when serving an <b>ConnectorResource</b>
                    (such as <b>ClassResource</b>.<i>getStream()</i>).
                </p>
            </li>

            <li>
                <p>The application remains locked during uploads - a
                    progress bar is not possible</p>
            </li>
        </ul>

        <p>
            For other known problems, see open tickets at developer site
            <a href="http://dev.vaadin.com/">dev.vaadin.com</a>.
        </p>

        <h2 id="supportedversions">Supported Technologies</h2>

        <p>
            Vaadin 7 is compatible with <b>Java 6</b> and newer. Vaadin
            7 is especially supported on the following <b>operating
                systems</b>:
        </p>

        <ul>
            <li>Windows</li>
            <li>Linux</li>
            <li>Mac OS X</li>
        </ul>

        <p>
            Vaadin 7 requires <b>Java Servlet API 2.4</b> but also
            supports later versions and should work with any Java
            application server that conforms to the standard. The
            following <b>application servers</b> are supported:
        </p>

        <ul>
            <li>Apache Tomcat 5-8</li>
            <li>Apache TomEE 1</li>
            <li>Oracle WebLogic Server 10.3-12</li>
            <li>IBM WebSphere Application Server 7-8</li>
            <li>JBoss Application Server 4-7</li>
            <li>Wildfly 8</li>
            <li>Jetty 5-9</li>
            <li>Glassfish 2-4</li>
        </ul>

        <p>
            Vaadin 7 supports the JSR-286 Portlet specification and all
            portals that implement the specification should work. The
            following <b>portals</b> are supported:
        </p>

        <ul>
            <li>Liferay Portal 5.2-6</li>
            <li>GateIn Portal 3</li>
            <li>eXo Platform 3</li>
            <li>IBM WebSphere Portal 8</li>
        </ul>

        <p>
            Vaadin also supports <b>Google App Engine</b>.
        </p>

        <p>
            Vaadin @version@ supports the following <b>desktop browsers</b>:
        </p>

        <ul>
            <li>Mozilla Firefox 18-29</li>
            <li>Mozilla Firefox 17 ESR, 24 ESR</li>
            <li>Internet Explorer 8-11</li>
            <li>Safari 6-7</li>
            <li>Opera 12, 16-20</li>
            <li>Google Chrome 23-34</li>
        </ul>

        <p>
            Additionally, Vaadin supports the built-in browsers in the
            following <b>mobile operating systems</b>:
        </p>

        <ul>
            <li>iOS 5-7</li>
            <li>Android 2.3-4</li>
            <li>Windows Phone 8</li>
        </ul>

        <p>Vaadin SQL Container supports the following databases:</p>
        <ul>
            <li>HSQLDB</li>
            <li>MySQL</li>
            <li>MSSQL</li>
            <li>Oracle</li>
            <li>PostgreSQL</li>
        </ul>

        <h2 id="vaadinontheweb">Vaadin on the Web</h2>

        <ul>
            <li><a href="http://vaadin.com">vaadin.com - The
                    developer portal containing everything you need to
                    know about Vaadin</a></li>
            <li><a href="http://vaadin.com/demo">vaadin.com/demo
                    - A collection of demos for Vaadin</a></li>
            <li><a href="http://vaadin.com/learn">vaadin.com/learn
                    - Getting started with Vaadin</a></li>
            <li><a href="http://vaadin.com/forum">vaadin.com/forum
                    - Forums for Vaadin related discussions</a></li>
            <li><a href="http://vaadin.com/book">vaadin.com/book
                    - Book of Vaadin - everything you need to know about
                    Vaadin</a></li>
            <li><a href="http://vaadin.com/api">vaadin.com/api
                    - Online javadocs</a></li>
            <li><a href="http://vaadin.com/directory">vaadin.com/directory
                    - Add-ons for Vaadin</a></li>

            <li><a href="http://vaadin.com/pro-tools">vaadin.com/pro-tools
                    - Commercial tools for Vaadin development</a></li>
            <li><a href="http://vaadin.com/support">vaadin.com/support
                    - Commercial support for Vaadin development </a></li>
            <li><a href="http://vaadin.com/services">vaadin.com/services
                    - Expert services for Vaadin</a></li>
            <li><a href="http://vaadin.com/company">vaadin.com/company
                    - Information about the company behind Vaadin</a></li>

            <li><a href="http://dev.vaadin.com">dev.vaadin.com
                    - Bug tracker</a></li>

            <li><a
                href="http://dev.vaadin.com/wiki/Vaadin/Development/StartingVaadin7Development">How
                    to get the source code of Vaadin</a></li>
        </ul>

    </div>
    <!-- /content-->

    <div id="footer">
        <span class="slogan"><strong>vaadin <em>}></em>
        </strong> thinking of U and I<span> <a href="#top">&uarr; Back
                    to top</a>
    </div>
    <!-- /footer -->
</body>
</html>

<!-- Keep this comment at the end of the file
Local variables:
mode: xml
sgml-omittag:nil
sgml-shorttag:nil
sgml-namecase-general:nil
sgml-general-insert-case:lower
sgml-minimize-attributes:nil
sgml-always-quote-attributes:t
sgml-indent-step:2
sgml-indent-data:t
sgml-parent-document:nil
sgml-exposed-tags:nil
sgml-local-catalogs:("/etc/sgml/catalog" "/usr/share/xemacs21/xemacs-packages/etc/psgml-dtds/CATALOG")
sgml-local-ecat-files:("ECAT" "~/sgml/ECAT" "/usr/share/sgml/ECAT" "/usr/local/share/sgml/ECAT" "/usr/local/lib/sgml/ECAT")
End:
--><|MERGE_RESOLUTION|>--- conflicted
+++ resolved
@@ -45,12 +45,8 @@
                     @version@</a></li>
             <li><a href="#enhancements">Enhancements in Vaadin
                     @version-minor@</a></li>
-            <li><a href="#incompatible">Incompatible changes in
-                @version-minor@</a></li>
-            <li><a href="#behavioraltering">Behavior altering
-                changes in @version-minor@</a></li>
             <li><a href="#knownissues">Known issues in
-                @version-minor@</a></li>
+                    @version-minor@</a></li>
             <li><a href="#limitations">Limitations in
                     @version-minor@</a></li>
             <li><a href="#vaadin">Vaadin Installation</a></li>
@@ -100,7 +96,6 @@
             enhancements. Below is a list of the most notable changes:</p>
 
         <ul>
-<<<<<<< HEAD
             <li>Valo theme &ndash; <a href="#valo">see the separate section</a> 
             about the features of the new theme and how to use it</li>
         </ul>
@@ -111,27 +106,6 @@
         <ul>
             <li>-</li>
         </ul>-->
-=======
-            <li>Internet Explorer 11 support</li>
-            <li>Window Phone 8.1 support</li>
-            <li>Long polling support through Atmosphere 2</li>
-            <li>Font icon support</li>
-            <li>Tomcat 8 support</li>
-            <li>Wildfly 8 support</li>
-            <li>Websocket support for Tomcat 8, Glassfish 4, Jetty 9.1, Wildfly 8</li>
-            <li>TestBench 4 support</li>
-            <li>GWT 2.6 compatibility</li>
-            <li>Widget set size reduction</li>
-            <li>Widget set compilation speed improvement by collapsing all permutations</li>
-            <li>New built-in converters: StringToBigDecimal, StringToLong</li>
-            <li>New built-in support for Date in communication</li>
-            <li>WAI-ARIA improvements: Window, Notification, TabSheet</li>
-            <li>Sass compiler is a separate project</li>
-            <li>Support for @OnStateChange for easier state handling</li>
-            <li>Reload events for UIs with @PreserveOnRefresh</li>
-            <li>Responsive layouts</li>
-        </ul>
->>>>>>> 44eadeaa
 
         <p>
             For enchancements introduced in Vaadin 7, see the <a
@@ -184,36 +158,6 @@
           <code>$ sass styles.scss styles.css</code></li>
         </ul>
 
-        <h3 id="incompatible">Incompatible changes</h3>
-        <ul>
-            <li>It is assumed that the UI will no longer be used after Page.setLocation
-                is called. Do not use this to start downloads.</li>
-            <li>The portlet requests class VaadinGateinRequest is now called
-                VaadinGateInRequest</li>
-            <li>The JSON library has been changed from org.json to the json implementation
-                from the Android SDK. They are 99% compatible.</li>
-            <li>StringToNumberConverter has been removed in favor of more specific
-                converters such as StringToBigDecimalConverter.</li>
-            <li>There is no longer support for "multiple variable bursts"
-                in the UIDL communication.</li>
-        </ul>
-        <h3 id="behavioraltering">Behavior altering changes</h3>
-        <ul>
-            <li>Default push fallback is now long-polling</li>
-            <li>VerticalLayout and HorizontalLayout.replaceComponent now applies old
-                component parameters (e.g. expand ratio) to the new component. This is
-                now consistent between all layouts in the framework, where relevant
-                properties are applied to the replacement.</li>
-            <li>All GWT permutations are collapsed when using DefaultWidgetSet. To use
-                separate permutations, inherit Vaadin instead of DefaultWidgetSet and
-                add the needed entry-point.</li>
-            <li>Requests to "/context;jsessionid=xyz" are redirected to
-                "/context/;jsessionid=xyz" which is against specifications but based
-                on how jsessionid is used</li>
-            <li>Adding a ValueChangeListener to a component will make it immediate</li>
-            <li>ComboBox is immediate by default</li>
-        </ul>
-
         <h3 id="knownissues">Known issues</h3>
         <ul>
             <li>Reconnecting a dropped push connection sometimes fails when using
